TOP=../..
include $(TOP)/configure/CONFIG
#----------------------------------------
#  ADD MACRO DEFINITIONS AFTER THIS LINE
#=============================


INC += napi.h
INC += napiconfig.h
INC += nxconfig.h

USR_CFLAGS += -DHDF5 -D_FILE_OFFSET_BITS=64
<<<<<<< HEAD
USR_CFLAGS += -DH5_NO_DEPRECATED_SYMBOLS -DH5Gopen_vers=2
ifeq ($(STATIC_BUILD), NO)
  USR_CFLAGS_WIN32 += -DH5_BUILT_AS_DYNAMIC_LIB
=======
ifeq ($(HDF5_STATIC_BUILD), NO)
  USR_CXXFLAGS_WIN32    += -DH5_BUILT_AS_DYNAMIC_LIB
  USR_CFLAGS_WIN32      += -DH5_BUILT_AS_DYNAMIC_LIB
  LIB_LIBS_WIN32        += hdf5 szip zlib
else
  USR_CXXFLAGS_WIN32    += -DH5_BUILT_AS_STATIC_LIB
  USR_CFLAGS_WIN32      += -DH5_BUILT_AS_STATIC_LIB
  LIB_LIBS_WIN32        += libhdf5 libszip libzlib
>>>>>>> 62efe1a0
endif
USR_INCLUDES += $(HDF5_INCLUDE)

LIB_SYS_LIBS_cygwin32 += libhdf5
LIB_SYS_LIBS_cygwin32 += libz
LIB_LIBS_Linux        += hdf5
LIB_LIBS_Darwin       += hdf5
ifdef SZIP
  LIB_LIBS_Linux        += sz
  LIB_LIBS_Darwin       += sz
endif  

LIBRARY_IOC_WIN32    += NeXus
LIBRARY_IOC_cygwin32 += NeXus
LIBRARY_IOC_Linux    += NeXus
LIBRARY_IOC_Darwin   += NeXus

LIB_SRCS += napi.c
LIB_SRCS += napi5.c
LIB_SRCS += napiu.c
LIB_SRCS += nxdataset.c
LIB_SRCS += nxio.c
LIB_SRCS += nxstack.c
LIB_SRCS += nxxml.c
LIB_SRCS += stptok.c

hdf5_DIR = $(HDF5_LIB)
sz_DIR   = $(SZIP_LIB)

#=============================

include $(TOP)/configure/RULES
#----------------------------------------
#  ADD RULES AFTER THIS LINE
<|MERGE_RESOLUTION|>--- conflicted
+++ resolved
@@ -10,11 +10,10 @@
 INC += nxconfig.h
 
 USR_CFLAGS += -DHDF5 -D_FILE_OFFSET_BITS=64
-<<<<<<< HEAD
+
+# Travis/ubuntu 12.04 tweak: persuade the hdf5 library build to use API v18 over v16
 USR_CFLAGS += -DH5_NO_DEPRECATED_SYMBOLS -DH5Gopen_vers=2
-ifeq ($(STATIC_BUILD), NO)
-  USR_CFLAGS_WIN32 += -DH5_BUILT_AS_DYNAMIC_LIB
-=======
+
 ifeq ($(HDF5_STATIC_BUILD), NO)
   USR_CXXFLAGS_WIN32    += -DH5_BUILT_AS_DYNAMIC_LIB
   USR_CFLAGS_WIN32      += -DH5_BUILT_AS_DYNAMIC_LIB
@@ -23,7 +22,6 @@
   USR_CXXFLAGS_WIN32    += -DH5_BUILT_AS_STATIC_LIB
   USR_CFLAGS_WIN32      += -DH5_BUILT_AS_STATIC_LIB
   LIB_LIBS_WIN32        += libhdf5 libszip libzlib
->>>>>>> 62efe1a0
 endif
 USR_INCLUDES += $(HDF5_INCLUDE)
 
