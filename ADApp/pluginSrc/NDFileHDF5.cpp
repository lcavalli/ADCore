/* NDFileHDF5.cpp
 * Writes NDArrays to HDF5 files.
 *
 * Ulrik Kofoed Pedersen
 * March 20. 2011
 */

#define H5Gcreate_vers 2
#define H5Dopen_vers 2

#include <stdlib.h>
#include <stdio.h>
#include <string.h>
#include <list>
#include <cmath>
#include <iostream>
#include <sstream>
#include <hdf5.h>
#include <sys/stat.h>
// #include <hdf5_hl.h> // high level HDF5 API not currently used (requires use of library hdf5_hl)

#include <epicsStdio.h>
#include <epicsString.h>
#include <epicsTime.h>
#include <iocsh.h>
#define epicsAssertAuthor "the EPICS areaDetector collaboration (https://github.com/areaDetector/ADCore/issues)"
#include <epicsAssert.h>
#include <osiSock.h>

#include <asynDriver.h>

#include <epicsExport.h>
#include "NDFileHDF5.h"

#define METADATA_NDIMS 1
#define MAX_LAYOUT_LEN 1048576

enum HDF5Compression_t {HDF5CompressNone=0, HDF5CompressNumBits, HDF5CompressSZip, HDF5CompressZlib};

#define DIMSREPORTSIZE 512
#define DIMNAMESIZE 40
#define MAXEXTRADIMS 3
#define ALIGNMENT_BOUNDARY 1048576
#define INFINITE_FRAMES_CAPTURE 10000 /* Used to calculate istorek (the size of the chunk index binar search tree) when capturing infinite number of frames */

#ifdef HDF5_BTREE_IK_MAX_ENTRIES
  #define  MAX_ISTOREK ((HDF5_BTREE_IK_MAX_ENTRIES/2)-1)
#else
  #define MAX_ISTOREK 32767  /* HDF5 Binary Search tree max. */
#endif

static const char *driverName = "NDFileHDF5";

// This is a callback function for object flushing when in SWMR mode
static herr_t cFlushCallback(hid_t objectID, void *data)
{
  // The user data contains the pointer to our object
  NDFileHDF5 *ptr = (NDFileHDF5 *)data;
  // Call into the object to notify of a flush callback
  ptr->flushCallback();
  return 0;
}

/** Opens a HDF5 file.  
 * In write mode if NDFileModeMultiple is set then the first dataspace dimension is set to H5S_UNLIMITED to allow 
 * multiple arrays to be written to the same file.
 * NOTE: Does not currently support NDFileModeRead or NDFileModeAppend.
 * \param[in] fileName  Absolute path name of the file to open.
 * \param[in] openMode Bit mask with one of the access mode bits NDFileModeRead, NDFileModeWrite, NDFileModeAppend.
 *           May also have the bit NDFileModeMultiple set if the file is to be opened to write or read multiple 
 *           NDArrays into a single file.
 * \param[in] pArray Pointer to an NDArray; this array is used to determine the header information and data 
 *           structure for the file. 
 */
asynStatus NDFileHDF5::openFile(const char *fileName, NDFileOpenMode_t openMode, NDArray *pArray)
{
  int storeAttributes, storePerformance;
  static const char *functionName = "openFile";
  int numCapture;
  asynStatus status = asynSuccess;

  asynPrint(this->pasynUserSelf, ASYN_TRACE_FLOW, "%s::%s Filename: %s\n", driverName, functionName, fileName);

  /* These operations are accessing parameter library, must take lock */
  this->lock();
<<<<<<< HEAD
  // Reset flush counter
  setIntegerParam(NDFileHDF5_SWMRCbCounter, 0);
=======
>>>>>>> 25d176f9
  getIntegerParam(NDFileNumCapture, &numCapture);
  getIntegerParam(NDFileHDF5_storeAttributes, &storeAttributes);
  getIntegerParam(NDFileHDF5_storePerformance, &storePerformance);

  // We don't support reading yet
  if (openMode & NDFileModeRead) {
    setIntegerParam(NDFileCapture, 0);
    setIntegerParam(NDWriteFile, 0);
    status = asynError;
  }
  
  // We don't support opening an existing file for appending yet
  if (openMode & NDFileModeAppend) {
    setIntegerParam(NDFileCapture, 0);
    setIntegerParam(NDWriteFile, 0);
    status = asynError;
  }

  // Check if an invalid (<0) number of frames has been configured for capture
  if (numCapture < 0) {
    asynPrint(this->pasynUserSelf, ASYN_TRACE_ERROR,
              "%s::%s Invalid number of frames to capture: %d. Please specify a number >= 0\n",
              driverName, functionName, numCapture);
    status = asynError;
  }

  // Verify the XML path and filename. Must be called with lock held.
  if (this->verifyLayoutXMLFile()){
    status = asynError;
  }
  this->unlock();
  if (status != asynSuccess) return status;


  // Check to see if a file is already open and close it
  this->checkForOpenFile();

  if (openMode & NDFileModeMultiple){
    this->multiFrameFile = true;
  } else {
    this->multiFrameFile = false;
    this->lock();
    setIntegerParam(NDFileHDF5_nExtraDims, 0);
    this->unlock();
  }

  epicsTimeGetCurrent(&this->prevts);
  this->opents = this->prevts;
  NDArrayInfo_t info;
  pArray->getInfo(&info);
  this->frameSize = (8.0 * info.totalBytes)/(1024.0 * 1024.0);
  this->bytesPerElement = info.bytesPerElement;

  // Construct an attribute list. We use a separate attribute list from the one in pArray
  // to avoid the need to copy the array.

  // First clear the list
  this->pFileAttributes->clear();

  // Insert default NDAttribute from the NDArray object (timestamps etc)
  this->addDefaultAttributes(pArray);

  // Now get the current values of the attributes for this plugin
  this->getAttributes(this->pFileAttributes);

  // Now append the attributes from the array which are already up to date from the driver and prior plugins
  pArray->pAttributeList->copy(this->pFileAttributes);

  asynPrint(this->pasynUserSelf, ASYN_TRACE_FLOW, 
            "%s::%s attribute list copied. num pArray attributes = %i local copy = %d\n",
            driverName, functionName, this->pFileAttributes->count(), pArray->pAttributeList->count());
  
  // Set the next record in the file to 0
  this->nextRecord = 0;

  // Work out the various dimensions used for the incoming data
  if (this->configureDims(pArray)){
    asynPrint(this->pasynUserSelf, ASYN_TRACE_ERROR, 
              "%s::%s ERROR Failed to configure dimensions\n",
              driverName, functionName);
    return asynError;
  }

  // Create the new file
  if (this->createNewFile(fileName)){
    asynPrint(this->pasynUserSelf, ASYN_TRACE_ERROR, 
              "%s::%s ERROR Failed to create a new output file\n",
              driverName, functionName);
    return asynError;
  }

  // Now create the layout within the file
  if (this->createFileLayout(pArray)){
    asynPrint(this->pasynUserSelf, ASYN_TRACE_ERROR, 
              "%s::%s ERROR Failed to create the specified file layout\n",
              driverName, functionName);
    return asynError;
  }

  // Set up the dimensions for each of the available datasets
  if (this->configureDatasetDims(pArray)){
    asynPrint(this->pasynUserSelf, ASYN_TRACE_ERROR, 
              "%s::%s ERROR Failed to configure dataset dimensions\n",
              driverName, functionName);
    return asynError;
  }

  if (storeAttributes == 1){
    this->createAttributeDataset(pArray);
    this->writeAttributeDataset(hdf5::OnFileOpen);


    // Store any attributes that have been marked as onOpen
    if (this->storeOnOpenAttributes()){
      asynPrint(this->pasynUserSelf, ASYN_TRACE_ERROR, 
                "%s::%s ERROR Failed to store the onOpen attributes\n",
                driverName, functionName);
      return asynError;
    }

  }

  if (storePerformance == 1){
    this->configurePerformanceDataset();
    this->createPerformanceDataset();
  }

  // Create all of the hardlinks in the file
  hdf5::Root *root = this->layout.get_hdftree();
  this->createHardLinks(root);

  // Check if we are in SWMR mode
  if (checkForSWMRMode()){
    // Call the method to place the file into SWMR  
    if (startSWMR() == asynError){
      asynPrint(this->pasynUserSelf, ASYN_TRACE_ERROR, 
                "%s::%s ERROR Failed to start SWMR mode\n",
                driverName, functionName);
      return asynError;
    } else {
      // SWMR Mode is now active on the file, so we can notify external readers
      setIntegerParam(NDFileHDF5_SWMRRunning, 1);
    }
  }

  return asynSuccess;
}


asynStatus NDFileHDF5::startSWMR()
{
  const char* functionName = "startSWMR";

  // startSWMR is a no-op if the HDF version doesn't support it
  #if H5_VERSION_GE(1,9,178)

  if (!this->file) {
    return asynError;
  }
  asynPrint(this->pasynUserSelf, ASYN_TRACE_FLOW,
            "===== Start swmr write operation =======\n");
  hid_t hdfstatus = H5Fstart_swmr_write(this->file);
  if (hdfstatus < 0) {
    asynPrint(this->pasynUserSelf, ASYN_TRACE_ERROR,
              "%s::%s unable start SWMR write operation. ERRORCODE=%u\n",
              driverName, functionName, hdfstatus);
    return asynError;
  }
  return asynSuccess;

  #else
  // If this is called when we do not support SWMR then someone has done something
  // bad, so return an asynError
  asynPrint(this->pasynUserSelf, ASYN_TRACE_ERROR,
            "%s::%s SWMR write attempted but the library compiled against doesn't support it.\n",
            driverName, functionName);
  return asynError;
  #endif
}

asynStatus NDFileHDF5::flushCallback()
{
  int counter = 0;
  this->lock();
  getIntegerParam(NDFileHDF5_SWMRCbCounter, &counter);
  counter++;
  setIntegerParam(NDFileHDF5_SWMRCbCounter, counter);
  callParamCallbacks();
  this->unlock();
  return asynSuccess;
}

/** Create the groups and datasets in the HDF5 file.
 */
asynStatus NDFileHDF5::createXMLFileLayout()
{
  asynStatus retcode = asynSuccess;
  static const char *functionName = "createXMLFileLayout";
 
  // Clear out any previous onOpen and onClose vectors
  onOpenMap.clear();
  onCloseMap.clear();

  hdf5::Root *root = this->layout.get_hdftree();
  asynPrint(this->pasynUserSelf, ASYN_TRACE_FLOW, "%s::%s Root tree: %s\n",
            driverName, functionName,
            root->_str_().c_str());

  retcode = this->createTree(root, this->file);

  // Only proceed if there was no error in creating the tree
  if (retcode == asynSuccess){
    // Attempt to search for a dataset with a default flag and record the dataset name.
    // If no default is found then set the first as the default.
    // If no datasets are found then this is an error.
    hdf5::Dataset *dset;
    int retval = root->find_detector_default_dset(&dset);
    if (!retval){
      this->defDsetName = dset->get_full_name();
      asynPrint(this->pasynUserSelf, ASYN_TRACE_FLOW, 
                "%s::%s Default dataset name: %s\n",
                driverName, functionName, this->defDsetName.c_str());
    } else {
      if (detDataMap.size() > 0){
        // OK, no dataset specified as default, use the first
        std::map<std::string, NDFileHDF5Dataset *>::iterator it_dset = detDataMap.begin();
        this->defDsetName = it_dset->first;
        asynPrint(this->pasynUserSelf, ASYN_TRACE_FLOW,
                  "%s::%s No default dataset specified, using: %s\n",
                  driverName, functionName, this->defDsetName.c_str());
      } else {
        // This is bad news, apparently no detector datasets have been defined.
        // Return an error
        asynPrint(this->pasynUserSelf, ASYN_TRACE_ERROR, 
                  "%s::%s No detector datasets found, cannot continue\n",
                  driverName, functionName);
        return asynError;
      }
    }

    // Init the dataset destination NDAttribute name
    ndDsetName = "";
    // Check for NDAttribute name of data destination switch
    std::string ddest = this->layout.get_global("detector_data_destination");
    if (ddest != ""){
      ndDsetName = ddest;
    } else {
      // Nothing to do here
    }

  }
  
  return retcode;
}

/**
 * Check through attributes and store any that have been marked as onOpen
 */
asynStatus NDFileHDF5::storeOnOpenAttributes()
{
  asynStatus status = asynSuccess;
  const char *functionName = "storeOnOpenAttributes";

  // Loop over the stored onOpen elements
  for (std::map<std::string, hdf5::Element *>::iterator it_element = onOpenMap.begin() ; it_element != onOpenMap.end(); ++it_element){
    hdf5::Element *element = it_element->second;
    status = storeOnOpenCloseAttribute(element, true);
    if (status != asynSuccess){
      asynPrint(this->pasynUserSelf, ASYN_TRACE_ERROR, "%s::%s failed to store onOpen attributes\n",
                driverName, functionName);
      return status;
    }
  }
  return status;
}

/** Check through attributes and store any that have been marked as onClose
 */
asynStatus NDFileHDF5::storeOnCloseAttributes()
{
  asynStatus status = asynSuccess;
  const char *functionName = "storeOnCloseAttributes";

  // Loop over the stored onClose elements
  for (std::map<std::string, hdf5::Element *>::iterator it_element = onCloseMap.begin() ; it_element != onCloseMap.end(); ++it_element){
    hdf5::Element *element = it_element->second;
    status = storeOnOpenCloseAttribute(element, false);
    if (status != asynSuccess){
      asynPrint(this->pasynUserSelf, ASYN_TRACE_ERROR, "%s::%s failed to store onClose attributes\n",
                driverName, functionName);
      return status;
    }
  }
  return status;
}

/** Check attribute and store if marked as onOpen or onClose when opening or closing
 */
asynStatus NDFileHDF5::storeOnOpenCloseAttribute(hdf5::Element *element, bool open)
{
  asynStatus status = asynSuccess;
  NDAttribute *ndAttr = NULL;
  void* datavalue;
  int ret;
  bool saveAttribute = false;
  const char *functionName = "storeOnOpenCloseAttribute";

  hdf5::Element::MapAttributes_t::iterator it_attr;
  // Attempt to Open the Object, we do not know (or care?) if it is a group or dataset
  hid_t hdf_id = H5Oopen(this->file, element->get_full_name().c_str(), H5P_DEFAULT);
  // For each element search for any attributes that match the pArray
  for (it_attr=element->get_attributes().begin(); it_attr != element->get_attributes().end(); ++it_attr){
    saveAttribute = false;
    hdf5::Attribute &attr = it_attr->second; // Take a reference - i.e. *not* a copy!
    if (attr.source.is_src_ndattribute()){
      // Is the attribute marked as we require, if so mark it for saving
      if ((open == true) && (attr.is_onFileOpen() == true)){
        saveAttribute = true;
      }
      if ((open == false) && (attr.is_onFileClose() == true)){
        saveAttribute = true;
      }
      if (saveAttribute == true){
        // find the named attribute in the NDAttributeList
        ndAttr = this->pFileAttributes->find(attr.source.get_src_def().c_str());
        if (ndAttr == NULL){
          asynPrint(this->pasynUserSelf, ASYN_TRACE_WARNING, "%s::%s could not find attribute: %s\n",
                    driverName, functionName, attr.source.get_src_def().c_str());
        } else {
          // find the data based on datatype
          NDAttrDataType_t dataType;
          size_t dataSize;
          if (ndAttr->getValueInfo(&dataType, &dataSize) != ND_ERROR){
            datavalue = calloc(dataSize, sizeof(char));
            ret = ndAttr->getValue(dataType, datavalue, dataSize);
            if (ret == ND_ERROR) {
              asynPrint(this->pasynUserSelf, ASYN_TRACE_WARNING, "%s::%s could not get data from attribute: %s\n",
                        driverName, functionName, attr.get_name().c_str());
            } else {
              if (dataType != NDAttrString && dataType != NDAttrUndefined){
                hid_t hdfattrdataspace = H5Screate(H5S_SCALAR);
                hid_t hdfdatatype      = H5Tcopy(this->typeNd2Hdf((NDDataType_t)dataType));
                hid_t hdfattr = H5Acreate2(hdf_id, attr.get_name().c_str(), hdfdatatype, hdfattrdataspace, H5P_DEFAULT, H5P_DEFAULT);
                if (hdfattr < 0) {
                  asynPrint(this->pasynUserSelf, ASYN_TRACE_WARNING, "%s::%s unable to create attribute: %s\n",
                            driverName, functionName, attr.get_name().c_str());
                  H5Sclose(hdfattrdataspace);
                } else {
                  herr_t hdfstatus = H5Awrite(hdfattr, hdfdatatype, datavalue);
                  if (hdfstatus < 0) {
                    asynPrint(this->pasynUserSelf, ASYN_TRACE_WARNING, "%s::%s unable to write attribute: %s\n",
                              driverName, functionName, attr.get_name().c_str());
                  }
                  H5Aclose(hdfattr);
                  H5Sclose(hdfattrdataspace);
                }
              } else if(dataType == NDAttrString){
                // This is a string attribute
                std::string str_val((char *)datavalue);
                this->writeH5attrStr(hdf_id, attr.get_name(), str_val);
              }
            }
            if (datavalue){
              free(datavalue);
            }
          } else {
            asynPrint(this->pasynUserSelf, ASYN_TRACE_WARNING, "%s::%s could not get datatype information for attribute: %s\n",
                      driverName, functionName, attr.get_name().c_str());
          }
        }
      }
    }
  }
  H5Oclose(hdf_id);
  return status;
}

/** Create the root group and recursively create all subgroups and datasets in the HDF5 file.
 *
 */
asynStatus NDFileHDF5::createTree(hdf5::Group* root, hid_t h5handle)
{
  asynStatus retcode = asynSuccess;
  int storeAttributes;
  static const char *functionName = "createTree";

  if (root == NULL) return asynError; // sanity check

  std::string name = root->get_name();
  if (root->get_parent() == NULL){
    // This is a reserved element and should not be created.  Simply pass through
    hdf5::Group::MapGroups_t::const_iterator it_group;
    hdf5::Group::MapGroups_t& groups = root->get_groups();
    for (it_group = groups.begin(); it_group != groups.end(); ++it_group){
      // recursively call this function to create all subgroups
      retcode = this->createTree( it_group->second, h5handle );
    }
  } else {
    //First make the current group inside the given hdf handle.
    hid_t new_group = H5Gcreate(h5handle, name.c_str(), H5P_DEFAULT, H5P_DEFAULT, H5P_DEFAULT);
    if (new_group < 0){
      asynPrint(this->pasynUserSelf, ASYN_TRACE_ERROR, "%s::%s Failed to create the root group: %s\n",
                driverName, functionName, name.c_str());
      return asynError;
    }

    // Create all the datasets in this group
    hdf5::Group::MapDatasets_t::iterator it_dsets;
    hdf5::Group::MapDatasets_t& datasets = root->get_datasets();
    for (it_dsets = datasets.begin(); it_dsets != datasets.end(); ++it_dsets){
      if (it_dsets->second->data_source().is_src_ndattribute()) {
        // Creation of NDAttribute datasets are deferred to later
        // in createAttributeDataset()
        continue;
      }
      hid_t new_dset = this->createDataset(new_group, it_dsets->second);
      if (new_dset <= 0) {
        hdf5::Dataset *dset = it_dsets->second;
        asynPrint(this->pasynUserSelf, ASYN_TRACE_WARNING,
                  "%s::%s Failed to create dataset: %s. Continuing to next.\n",
                  driverName, functionName, dset->get_name().c_str());
        continue; // failure to create the datasets so move on to next. Should we delete the dset entry from the tree here?
      }
      // Write the hdf attributes to the dataset
      this->writeHdfAttributes( new_dset,  it_dsets->second);
      // Datasets are closed after data has been written
    }

    this->lock();
    getIntegerParam(NDFileHDF5_storeAttributes, &storeAttributes);
    this->unlock();
    if (storeAttributes == 1){
      // Set some attributes on the group
      this->writeHdfAttributes(new_group,  root);
    }

    hdf5::Group::MapGroups_t::const_iterator it_group;
    hdf5::Group::MapGroups_t& groups = root->get_groups();
    for (it_group = groups.begin(); it_group != groups.end(); ++it_group){
      // recursively call this function to create all subgroups
      retcode = this->createTree( it_group->second, new_group );
    }
    // close the handle to the group that we've created in this instance
    // of the function. This is to ensure we're not leaving any hanging,
    // unused, and unreferenced handles around.
    H5Gclose(new_group);
  }
  return retcode;
}

/** Create the hardlinks in the HDF5 file.
 *
 */
asynStatus NDFileHDF5::createHardLinks(hdf5::Group* root)
{
  asynStatus retcode = asynSuccess;
  static const char *functionName = "createHardLinks";

  if (root == NULL) return asynError; // sanity check

  std::string name = root->get_name();
  if (root->get_parent() == NULL){
    // This is a reserved element and cannot contain hard links.  Do its groups.
    hdf5::Group::MapGroups_t::const_iterator it_group;
    hdf5::Group::MapGroups_t& groups = root->get_groups();
    for (it_group = groups.begin(); it_group != groups.end(); ++it_group){
      // recursively call this function to create hardlinks in all subgroups
      retcode = this->createHardLinks(it_group->second);
    }
  } else {
    // Create all the hardlinks in this group
    hdf5::Group::MapHardLinks_t::iterator it_hardlinks;
    hdf5::Group::MapHardLinks_t& hardlinks = root->get_hardlinks();
    for (it_hardlinks = hardlinks.begin(); it_hardlinks != hardlinks.end(); ++it_hardlinks){
      std::string targetName = it_hardlinks->second->get_target();
      std::string linkName = it_hardlinks->second->get_full_name();
      herr_t err = H5Lcreate_hard(this->file, targetName.c_str(), this->file, linkName.c_str(), 0, 0);
      if (err < 0) {
        asynPrint(this->pasynUserSelf, ASYN_TRACE_ERROR, "%s::%s error creating hard link from: %s to %s\n",
                  driverName, functionName, targetName.c_str(), linkName.c_str());
      }
    }

    hdf5::Group::MapGroups_t::const_iterator it_group;
    hdf5::Group::MapGroups_t& groups = root->get_groups();
    for (it_group = groups.begin(); it_group != groups.end(); ++it_group){
      // recursively call this function to create hardlinks in all subgroups
      retcode = this->createHardLinks(it_group->second);
    }
  }
  return retcode;
}

/** Check this element for any attached attributes and write them out.
 *  Supported types are 'string', 'int' and 'float'.
 *
 *  The types 'int' and 'float' can contain 1D arrays, where each element is separated
 *  by a ','
 *
 */
void NDFileHDF5::writeHdfAttributes( hid_t h5_handle, hdf5::Element* element)
{
  hdf5::Element::MapAttributes_t::iterator it_attr;
  hdf5::DataType_t attr_dtype = hdf5::string;
  for (it_attr=element->get_attributes().begin(); it_attr != element->get_attributes().end(); ++it_attr){
    hdf5::Attribute &attr = it_attr->second; // Take a reference - i.e. *not* a copy!
    if (attr.source.is_src_ndattribute()){
      // This is an onOpen/Close ndattribute, store into the appropriate container
      if (attr.is_onFileOpen()){
        onOpenMap[element->get_full_name()] = element;
      } else if (attr.is_onFileClose()){
        onCloseMap[element->get_full_name()] = element;
      }
    } else {
      attr_dtype = attr.source.get_datatype();
      switch ( attr_dtype )
      {
        case hdf5::string:
          this->writeH5attrStr(h5_handle, attr.get_name(), attr.source.get_src_def());
          break;
        case hdf5::float64:
          this->writeH5attrFloat64(h5_handle, attr.get_name(), attr.source.get_src_def());
          break;
        case hdf5::int32:
          this->writeH5attrInt32(h5_handle, attr.get_name(), attr.source.get_src_def());
          break;
        default:
            asynPrint(this->pasynUserSelf, ASYN_TRACE_ERROR, "%s::writeHdfAttributes unknown type: unable to create attribute: %s\n",
              driverName, attr.get_name().c_str());
          break;
      }
    }
  }
}

hid_t NDFileHDF5::writeHdfConstDataset( hid_t h5_handle, hdf5::Dataset* dset)
{
  hdf5::DataType_t dtype = hdf5::string;

  if(dset != NULL && dset->data_source().is_src_constant())
  {
    dtype = dset->data_source().get_datatype();
    switch ( dtype )
    {
      case hdf5::string:
        return this->writeH5dsetStr(h5_handle, dset->get_name(), dset->data_source().get_src_def());
        break;
      case hdf5::float64:
        return this->writeH5dsetFloat64(h5_handle, dset->get_name(), dset->data_source().get_src_def());
        break;
      case hdf5::int32:
        return this->writeH5dsetInt32(h5_handle, dset->get_name(), dset->data_source().get_src_def());
        break;
      default:
        return -1;
        break;
    }
  }
  return -1;
}

/** 
 * Write a string constant dataset.
 */
hid_t NDFileHDF5::writeH5dsetStr(hid_t element, const std::string &name, const std::string &str_value) const
{
  herr_t hdfstatus = -1;
  hid_t hdfdatatype = -1;
  hid_t hdfdset = -1;
  hid_t hdfdataspace = -1;
  int rank = 1;
  hsize_t dims = 1;
  static const char *functionName = "writeH5dsetStr";

  asynPrint(this->pasynUserSelf, ASYN_TRACE_FLOW, "%s::%s name=%s value=%s\n",
            driverName, functionName,
            name.c_str(), str_value.c_str());

  hdfdataspace     = H5Screate_simple(rank, &dims, NULL);
  hdfdatatype      = H5Tcopy(H5T_C_S1);
  hdfstatus        = H5Tset_size(hdfdatatype, str_value.size());
  hdfstatus        = H5Tset_strpad(hdfdatatype, H5T_STR_NULLTERM);
  hdfdset          = H5Dcreate2(element, name.c_str(), hdfdatatype, hdfdataspace, H5P_DEFAULT, H5P_DEFAULT, H5P_DEFAULT);
  if (hdfdset < 0) {
    asynPrint(this->pasynUserSelf, ASYN_TRACE_ERROR, "%s::%s unable to create constant dataset: %s\n",
              driverName, functionName, name.c_str());
    H5Tclose(hdfdatatype);
    H5Sclose(hdfdataspace);
    return -1;
  }

  hdfstatus = H5Dwrite(hdfdset, hdfdatatype, H5S_ALL, H5S_ALL, H5P_DEFAULT, str_value.c_str());
  if (hdfstatus < 0) {
    asynPrint(this->pasynUserSelf, ASYN_TRACE_ERROR, "%s::%s unable to write constant dataset: %s\n",
              driverName, functionName, name.c_str());
    H5Aclose (hdfdset);
    H5Tclose(hdfdatatype);
    H5Sclose(hdfdataspace);
    return -1;
  }

  //H5Dclose (hdfdset);
  H5Tclose(hdfdatatype);
  H5Sclose(hdfdataspace);

  return hdfdset;
}

hid_t NDFileHDF5::writeH5dsetInt32(hid_t element, const std::string &name, const std::string &str_value) const
{
  herr_t hdfstatus = -1;
  hid_t hdfdatatype = -1;
  hid_t hdfdset = -1;
  hid_t hdfdataspace = -1;
  static const char *functionName = "writeH5dsetInt32";

  asynPrint(this->pasynUserSelf, ASYN_TRACE_FLOW, "%s::%s name=%s value=%s\n",
            driverName, functionName,
            name.c_str(), str_value.c_str());

  hdfdataspace = H5Screate(H5S_SCALAR);
  hdfdatatype  = H5Tcopy(H5T_NATIVE_INT32);

  // Check for an array
  std::vector<int> vect;
  std::stringstream ss(str_value);
  int i;
  while (ss >> i){
    vect.push_back(i);
    if (ss.peek() == ','){
      ss.ignore();
    }
  }
  // Here we have just a single value
  if (vect.size() == 1){
    hdfdset = H5Dcreate2(element, name.c_str(), hdfdatatype, hdfdataspace, H5P_DEFAULT, H5P_DEFAULT, H5P_DEFAULT);
    if (hdfdset < 0) {
      asynPrint(this->pasynUserSelf, ASYN_TRACE_ERROR, "%s::%s unable to create dataset: %s\n",
                driverName, functionName, name.c_str());
      H5Sclose(hdfdataspace);
      return -1;
    }
    epicsInt32 ival;
    sscanf(str_value.c_str(), "%d", &ival);
    hdfstatus = H5Dwrite(hdfdset, hdfdatatype, H5S_ALL, H5S_ALL, H5P_DEFAULT, &ival);
    if (hdfstatus < 0) {
      asynPrint(this->pasynUserSelf, ASYN_TRACE_ERROR, "%s::%s unable to write dataset: %s\n",
                driverName, functionName, name.c_str());
      H5Dclose(hdfdset);
      H5Sclose(hdfdataspace);
      return -1;
    }
  } else {
    // Here we have an array of integer values
    asynPrint(this->pasynUserSelf, ASYN_TRACE_FLOW, "%s::%s array found, size: %d\n",
              driverName, functionName, (int)vect.size());
    // Vector array of integers
    hsize_t dims[1];
    dims[0] = vect.size();
    int *ivalues = new int[vect.size()];
    for (int index = 0; index < (int)vect.size(); index++){
      ivalues[index] = vect[index];
    }
    hdfdataspace = H5Screate(H5S_SIMPLE);
    H5Sset_extent_simple(hdfdataspace, 1, dims, NULL);
    hdfdset = H5Dcreate2(element, name.c_str(), hdfdatatype, hdfdataspace, H5P_DEFAULT, H5P_DEFAULT, H5P_DEFAULT);
    if (hdfdset < 0) {
      delete [] ivalues;
      asynPrint(this->pasynUserSelf, ASYN_TRACE_ERROR, "%s::%s unable to create dataset: %s\n",
                driverName, functionName, name.c_str());
      H5Sclose(hdfdataspace);
      return -1;
    }
    hdfstatus = H5Dwrite(hdfdset, hdfdatatype, H5S_ALL, H5S_ALL, H5P_DEFAULT, ivalues);
    delete [] ivalues;
    if (hdfstatus < 0) {
      asynPrint(this->pasynUserSelf, ASYN_TRACE_ERROR, "%s::%s unable to write dataset: %s\n",
                driverName, functionName, name.c_str());
      H5Dclose (hdfdset);
      H5Sclose(hdfdataspace);
      return -1;
    }
  }
  //H5Dclose (hdfdset);
  H5Sclose(hdfdataspace);
  return hdfdset;

}

hid_t NDFileHDF5::writeH5dsetFloat64(hid_t element, const std::string &name, const std::string &str_value) const
{
  herr_t hdfstatus = -1;
  hid_t hdfdatatype = -1;
  hid_t hdfdset = -1;
  hid_t hdfdataspace = -1;
  static const char *functionName = "writeH5dsetFloat64";

  asynPrint(this->pasynUserSelf, ASYN_TRACE_FLOW, "%s::%s name=%s value=%s\n",
            driverName, functionName,
            name.c_str(), str_value.c_str());

  hdfdataspace = H5Screate(H5S_SCALAR);
  hdfdatatype  = H5Tcopy(H5T_NATIVE_DOUBLE);

  // Check for an array
  std::vector<double> vect;
  std::stringstream ss(str_value);
  double i;
  while (ss >> i){
    vect.push_back(i);
    if (ss.peek() == ','){
      ss.ignore();
    }
  }
  // Here we have just a single value
  if (vect.size() == 1){
    hdfdset = H5Dcreate2(element, name.c_str(), hdfdatatype, hdfdataspace, H5P_DEFAULT, H5P_DEFAULT, H5P_DEFAULT);
    if (hdfdset < 0) {
      asynPrint(this->pasynUserSelf, ASYN_TRACE_ERROR, "%s::%s unable to create dataset: %s\n",
                driverName, functionName, name.c_str());
      H5Sclose(hdfdataspace);
      return -1;
    }
    double fval;
    sscanf(str_value.c_str(), "%lf", &fval);
    hdfstatus = H5Dwrite(hdfdset, hdfdatatype, H5S_ALL, H5S_ALL, H5P_DEFAULT, &fval);
    if (hdfstatus < 0) {
      asynPrint(this->pasynUserSelf, ASYN_TRACE_ERROR, "%s::%s unable to write dataset: %s\n",
                driverName, functionName, name.c_str());
      H5Dclose (hdfdset);
      H5Sclose(hdfdataspace);
      return -1;
    }
  } else {
    // Here we have an array of integer values
    asynPrint(this->pasynUserSelf, ASYN_TRACE_FLOW, "%s::%s array found, size: %d\n",
              driverName, functionName, (int)vect.size());
    // Vector array of doubles
    hsize_t dims[1];
    dims[0] = vect.size();
    double *fvalues = new double[vect.size()];
    for (int index = 0; index < (int)vect.size(); index++){
      fvalues[index] = vect[index];
    }
    hdfdataspace = H5Screate(H5S_SIMPLE);
    H5Sset_extent_simple(hdfdataspace, 1, dims, NULL);
    hdfdset = H5Dcreate2(element, name.c_str(), hdfdatatype, hdfdataspace, H5P_DEFAULT, H5P_DEFAULT, H5P_DEFAULT);
    if (hdfdset < 0) {
      delete [] fvalues;
      asynPrint(this->pasynUserSelf, ASYN_TRACE_ERROR, "%s::%s unable to create dataset: %s\n",
                driverName, functionName, name.c_str());
      H5Sclose(hdfdataspace);
      return -1;
    }
    hdfstatus = H5Dwrite(hdfdset, hdfdatatype, H5S_ALL, H5S_ALL, H5P_DEFAULT, fvalues);
    delete [] fvalues;
    if (hdfstatus < 0) {
      asynPrint(this->pasynUserSelf, ASYN_TRACE_ERROR, "%s::%s unable to write dataset: %s\n",
                driverName, functionName, name.c_str());
      H5Dclose(hdfdset);
      H5Sclose(hdfdataspace);
      return -1;
    }
  }
  //H5Dclose (hdfdset);
  H5Sclose(hdfdataspace);
  return hdfdset;

}

/**
 * Create the dataset and write it out.
 *
 * Only detector and constant datasets are created in the file out at this time.
 *
 * NDAttribute datasets are created elsewhere in createAttributeDatasets()
 */
hid_t NDFileHDF5::createDataset(hid_t group, hdf5::Dataset *dset)
{
  int retcode = -1;
  if (dset == NULL) return -1; // sanity check

  if (dset->data_source().is_src_detector()) {
      retcode = this->createDatasetDetector(group, dset);
  }
  else if(dset->data_source().is_src_constant()) {
      retcode = this->writeHdfConstDataset(group,  dset);
  }
  else {
    retcode = -1;
  }
  return retcode;
}

/**
 * Write a string constant attribute.
 */
void NDFileHDF5::writeH5attrStr(hid_t element, const std::string &attr_name, const std::string &str_attr_value) const
{
  herr_t hdfstatus = -1;
  hid_t hdfdatatype = -1;
  hid_t hdfattr = -1;
  hid_t hdfattrdataspace = -1;
  static const char *functionName = "writeH5attrStr";

  asynPrint(this->pasynUserSelf, ASYN_TRACE_FLOW, "%s::%s name=%s value=%s\n",
            driverName, functionName,
            attr_name.c_str(), str_attr_value.c_str());

  hdfattrdataspace = H5Screate(H5S_SCALAR);
  hdfdatatype      = H5Tcopy(H5T_C_S1);
  hdfstatus        = H5Tset_size(hdfdatatype, str_attr_value.size());
  hdfstatus        = H5Tset_strpad(hdfdatatype, H5T_STR_NULLTERM);
  hdfattr          = H5Acreate2(element, attr_name.c_str(), hdfdatatype, hdfattrdataspace, H5P_DEFAULT, H5P_DEFAULT);
  if (hdfattr < 0) {
    asynPrint(this->pasynUserSelf, ASYN_TRACE_ERROR, "%s::%s unable to create attribute: %s\n",
              driverName, functionName, attr_name.c_str());
    H5Sclose(hdfattrdataspace);
    return;
  }

  hdfstatus = H5Awrite(hdfattr, hdfdatatype, str_attr_value.c_str());
  if (hdfstatus < 0) {
    asynPrint(this->pasynUserSelf, ASYN_TRACE_ERROR, "%s::%s unable to write attribute: %s\n",
              driverName, functionName, attr_name.c_str());
    H5Aclose (hdfattr);
    H5Sclose(hdfattrdataspace);
    return;
  }
  H5Aclose (hdfattr);
  H5Sclose(hdfattrdataspace);
  return;
}

/** 
 * Write an int (or array of ints) constant attribute.
 */
void NDFileHDF5::writeH5attrInt32(hid_t element, const std::string &attr_name, const std::string &str_attr_value) const
{
  herr_t hdfstatus = -1;
  hid_t hdfdatatype = -1;
  hid_t hdfattr = -1;
  hid_t hdfattrdataspace = -1;
  static const char *functionName = "writeH5attrInt32";

  asynPrint(this->pasynUserSelf, ASYN_TRACE_FLOW, "%s::%s name=%s value=%s\n",
            driverName, functionName,
            attr_name.c_str(), str_attr_value.c_str());

  hdfattrdataspace = H5Screate(H5S_SCALAR);
  hdfdatatype      = H5Tcopy(H5T_NATIVE_INT32);

  // Check for an array
  std::vector<int> vect;
  std::stringstream ss(str_attr_value);
  int i;
  while (ss >> i){
    vect.push_back(i);
    if (ss.peek() == ','){
      ss.ignore();
    }
  }
  // Here we have just a single value
  if (vect.size() == 1){
    hdfattr = H5Acreate2(element, attr_name.c_str(), hdfdatatype, hdfattrdataspace, H5P_DEFAULT, H5P_DEFAULT);
    if (hdfattr < 0) {
      asynPrint(this->pasynUserSelf, ASYN_TRACE_ERROR, "%s::%s unable to create attribute: %s\n",
                driverName, functionName, attr_name.c_str());
      H5Sclose(hdfattrdataspace);
      return;
    }
    epicsInt32 ival;
    sscanf(str_attr_value.c_str(), "%d", &ival);
    hdfstatus = H5Awrite(hdfattr, hdfdatatype, &ival);
    if (hdfstatus < 0) {
      asynPrint(this->pasynUserSelf, ASYN_TRACE_ERROR, "%s::%s unable to write attribute: %s\n",
                driverName, functionName, attr_name.c_str());
      H5Aclose (hdfattr);
      H5Sclose(hdfattrdataspace);
      return;
    }
  } else {
    // Here we have an array of integer values
    asynPrint(this->pasynUserSelf, ASYN_TRACE_FLOW, "%s::%s array found, size: %d\n",
              driverName, functionName, (int)vect.size());
    // Vector array of integers
    hsize_t dims[1];
    dims[0] = vect.size();
    int *ivalues = new int[vect.size()];
    for (int index = 0; index < (int)vect.size(); index++){
      ivalues[index] = vect[index];
    }
    hdfattrdataspace = H5Screate(H5S_SIMPLE);
    H5Sset_extent_simple(hdfattrdataspace, 1, dims, NULL);
    hdfattr = H5Acreate2(element, attr_name.c_str(), hdfdatatype, hdfattrdataspace, H5P_DEFAULT, H5P_DEFAULT);
    if (hdfattr < 0) {
      delete [] ivalues;
      asynPrint(this->pasynUserSelf, ASYN_TRACE_ERROR, "%s::%s unable to create attribute: %s\n",
                driverName, functionName, attr_name.c_str());
      H5Sclose(hdfattrdataspace);
      return;
    }
    hdfstatus = H5Awrite(hdfattr, hdfdatatype, ivalues);
    delete [] ivalues;
    if (hdfstatus < 0) {
      asynPrint(this->pasynUserSelf, ASYN_TRACE_ERROR, "%s::%s unable to write attribute: %s\n",
                driverName, functionName, attr_name.c_str());
      H5Aclose (hdfattr);
      H5Sclose(hdfattrdataspace);
      return;
    }
  }
  H5Aclose (hdfattr);
  H5Sclose(hdfattrdataspace);
  return;
}

/** 
 * Write a float (or array of floats) constant attribute.
 */
void NDFileHDF5::writeH5attrFloat64(hid_t element, const std::string &attr_name, const std::string &str_attr_value) const
{
  herr_t hdfstatus = -1;
  hid_t hdfdatatype = -1;
  hid_t hdfattr = -1;
  hid_t hdfattrdataspace = -1;
  static const char *functionName = "writeH5attrFloat64";

  asynPrint(this->pasynUserSelf, ASYN_TRACE_FLOW, "%s::%s name=%s value=%s\n",
            driverName, functionName,
            attr_name.c_str(), str_attr_value.c_str());

  hdfattrdataspace = H5Screate(H5S_SCALAR);
  hdfdatatype      = H5Tcopy(H5T_NATIVE_DOUBLE);

  // Check for an array
  std::vector<double> vect;
  std::stringstream ss(str_attr_value);
  double i;
  while (ss >> i){
    vect.push_back(i);
    if (ss.peek() == ','){
      ss.ignore();
    }
  }
  // Here we have just a single value
  if (vect.size() == 1){
    hdfattr = H5Acreate2(element, attr_name.c_str(), hdfdatatype, hdfattrdataspace, H5P_DEFAULT, H5P_DEFAULT);
    if (hdfattr < 0) {
      asynPrint(this->pasynUserSelf, ASYN_TRACE_ERROR, "%s::%s unable to create attribute: %s\n",
                driverName, functionName, attr_name.c_str());
      H5Sclose(hdfattrdataspace);
      return;
    }
    double fval;
    sscanf(str_attr_value.c_str(), "%lf", &fval);
    hdfstatus = H5Awrite(hdfattr, hdfdatatype, &fval);
    if (hdfstatus < 0) {
      asynPrint(this->pasynUserSelf, ASYN_TRACE_ERROR, "%s::%s unable to write attribute: %s\n",
                driverName, functionName, attr_name.c_str());
      H5Aclose (hdfattr);
      H5Sclose(hdfattrdataspace);
      return;
    }
  } else {
    // Here we have an array of integer values
    asynPrint(this->pasynUserSelf, ASYN_TRACE_FLOW, "%s::%s array found, size: %d\n",
              driverName, functionName, (int)vect.size());
    // Vector array of doubles
    hsize_t dims[1];
    dims[0] = vect.size();
    double *fvalues = new double[vect.size()];
    for (int index = 0; index < (int)vect.size(); index++){
      fvalues[index] = vect[index];
    }
    hdfattrdataspace = H5Screate(H5S_SIMPLE);
    H5Sset_extent_simple(hdfattrdataspace, 1, dims, NULL);
    hdfattr = H5Acreate2(element, attr_name.c_str(), hdfdatatype, hdfattrdataspace, H5P_DEFAULT, H5P_DEFAULT);
    if (hdfattr < 0) {
      delete [] fvalues;
      asynPrint(this->pasynUserSelf, ASYN_TRACE_ERROR, "%s::%s unable to create attribute: %s\n",
                driverName, functionName, attr_name.c_str());
      H5Sclose(hdfattrdataspace);
      return;
    }
    hdfstatus = H5Awrite(hdfattr, hdfdatatype, fvalues);
    delete [] fvalues;
    if (hdfstatus < 0) {
      asynPrint(this->pasynUserSelf, ASYN_TRACE_ERROR, "%s::%s unable to write attribute: %s\n",
                driverName, functionName, attr_name.c_str());
      H5Aclose (hdfattr);
      H5Sclose(hdfattrdataspace);
      return;
    }
  }
  H5Aclose (hdfattr);
  H5Sclose(hdfattrdataspace);
  return;
}

/**
 * Utility method to convert from hdf5 to hid datatype.
 */
hid_t NDFileHDF5::fromHdfToHidDatatype(hdf5::DataType_t in) const
{
  hid_t out;
  switch(in)
  {
  case hdf5::int8:
    out = H5T_NATIVE_INT8; break;
  case hdf5::uint8:
    out = H5T_NATIVE_UINT8; break;
  case hdf5::int16:
    out = H5T_NATIVE_INT16; break;
  case hdf5::uint16:
    out = H5T_NATIVE_UINT16; break;
  case hdf5::int32:
    out = H5T_NATIVE_INT32; break;
  case hdf5::uint32:
    out = H5T_NATIVE_UINT32; break;
  case hdf5::float32:
    out = H5T_NATIVE_FLOAT; break;
  case hdf5::float64:
    out = H5T_NATIVE_DOUBLE; break;
  case hdf5::string:
    out = H5T_C_S1; break;
  default:
    out = H5T_NATIVE_INT8;
    break;
  }
  return out;
}

/** Create a dataset in the HDF5 file with the details defined in the dset argument.
 * Return the hid_t handle to the new dataset on success; -1 on error.
 * Errors: fail to set chunk size or failure to create the dataset in the file.
 */
hid_t NDFileHDF5::createDatasetDetector(hid_t group, hdf5::Dataset *dset)
{
  static const char *functionName = "createDatasetDetector";

  if (dset == NULL) return -1; // sanity check
  hid_t dataset = -1;

  hid_t dset_access_plist = H5Pcreate(H5P_DATASET_ACCESS);
  hsize_t nbytes = this->calcChunkCacheBytes();
  hsize_t nslots = this->calcChunkCacheSlots();
  asynPrint(this->pasynUserSelf, ASYN_TRACE_FLOW, "%s::%s Setting cache size=%d slots=%d\n",
            driverName, functionName,
            (int)nbytes, (int)nslots);
  H5Pset_chunk_cache( dset_access_plist, (size_t)nslots, (size_t)nbytes, 1.0);

  /*
   * Create a new dataset within the file using cparms
   * creation properties.
   */
  const char * dsetname = dset->get_name().c_str();

  asynPrint(this->pasynUserSelf, ASYN_TRACE_FLOW, 
            "%s::%s Creating first empty dataset called \"%s\"\n", 
            driverName, functionName, dsetname);
  dataset = H5Dcreate2(group, dsetname, this->datatype, this->dataspace,
                       H5P_DEFAULT, this->cparms, dset_access_plist);

  // Store the dataset into the detector dataset map
  this->detDataMap[dset->get_full_name()] = new NDFileHDF5Dataset(this->pasynUserSelf, dset->get_name(), dataset);

  return dataset;
}

/** Writes NDArray data to a HDF5 file.
  * \param[in] pArray Pointer to an NDArray to write to the file. This function can be called multiple
  *            times between the call to openFile and closeFile if NDFileModeMultiple was set in 
  *            openMode in the call to NDFileHDF5::openFile.
  */
asynStatus NDFileHDF5::writeFile(NDArray *pArray)
{
  herr_t hdfstatus = 0;
  asynStatus status = asynSuccess;
  int storeAttributes, storePerformance, flush;
  int dimAttDataset = 0;
  epicsTimeStamp startts, endts;
  epicsInt32 numCaptured;
  double dt=0.0, period=0.0, runtime = 0.0;
  int extradims = 0;
  static const char *functionName = "writeFile";

  if (this->file == 0) {
    asynPrint(this->pasynUserSelf, ASYN_TRACE_FLOW, 
              "%s::%s file is not open!\n", 
              driverName, functionName);
    return asynError;
  }

  this->lock();
<<<<<<< HEAD
  getIntegerParam(NDFileHDF5_dimAttDatasets, &dimAttDataset);
=======
>>>>>>> 25d176f9
  getIntegerParam(NDFileNumCaptured, &numCaptured);
  getIntegerParam(NDFileHDF5_storeAttributes, &storeAttributes);
  getIntegerParam(NDFileHDF5_storePerformance, &storePerformance);
  getIntegerParam(NDFileHDF5_flushNthFrame, &flush);
  getIntegerParam(NDFileHDF5_nExtraDims, &extradims);
  this->unlock();

  if (numCaptured == 1) epicsTimeGetCurrent(&this->firstFrame);

  if (storeAttributes == 1){
    // Update attribute list. We use a separate attribute list
    // from the one in pArray to avoid the need to copy the array.
    // Get the current values of the attributes for this plugin
    asynPrint(this->pasynUserSelf, ASYN_TRACE_FLOW, 
              "%s::%s getting attribute list\n", 
              driverName, functionName);
    status = (asynStatus)this->getAttributes(this->pFileAttributes);
    if (status != asynSuccess){
      asynPrint(this->pasynUserSelf, ASYN_TRACE_ERROR,
                "%s::%s ERROR: could not update the attribute list\n",
                driverName, functionName);
      return asynError;
    }

    // Insert default NDAttribute from the NDArray object (timestamps etc)
    this->addDefaultAttributes(pArray);

    // Now append the attributes from the array which are already up to date from
    // the driver and prior plugins
    asynPrint(this->pasynUserSelf, ASYN_TRACE_FLOW, 
              "%s::%s copying attribute list\n", 
              driverName, functionName);
    status = (asynStatus)pArray->pAttributeList->copy(this->pFileAttributes);
    if (status != asynSuccess){
      asynPrint(this->pasynUserSelf, ASYN_TRACE_ERROR,
                "%s::%s ERROR: could not append attributes to NDArray from driver\n",
                driverName, functionName);
      return asynError;
    }
  }

  // If we have a defined dataset destination NDAttribute name then we need to find the
  // destination of this frame
  std::string destination = this->defDsetName;
  if (this->ndDsetName != ""){
    NDAttribute *destAtt = pArray->pAttributeList->find(this->ndDsetName.c_str());
    if (destAtt){
      char pValue[128];
      if (destAtt->getValue(NDAttrString, pValue, 128) != ND_ERROR){
        if (this->detDataMap.count(pValue) == 1){
          destination = std::string(pValue);
          asynPrint(this->pasynUserSelf, ASYN_TRACE_FLOW, 
                    "%s::%s destination dataset specified as %s\n", 
                    driverName, functionName, destination.c_str());
        } else {
          asynPrint(this->pasynUserSelf, ASYN_TRACE_FLOW, 
                    "%s::%s destination specified does not exist, using default [%s]\n", 
                    driverName, functionName, destination.c_str());
        }
      } else {
        // Error, unable to get the value from the dataset destination attribute
        asynPrint(this->pasynUserSelf, ASYN_TRACE_ERROR,
                  "%s::%s ERROR: could not retrieve destination from specified attribute\n",
                  driverName, functionName);
        return asynError;
      }
    }
  }

  // Get the current time to calculate performance times
  epicsTimeGetCurrent(&startts);

  // For multi frame files we now extend the HDF dataset to fit an additional frame
  if (this->multiFrameFile) this->detDataMap[destination]->extendDataSet(extradims);

  status = this->detDataMap[destination]->writeFile(pArray, this->datatype, this->dataspace, this->framesize);
  if (status != asynSuccess){
    // If dataset creation fails then close file and abort as all following writes will fail as well
    asynPrint(this->pasynUserSelf, ASYN_TRACE_ERROR,
              "%s::%s ERROR: could not write to dataset. Aborting\n",
              driverName, functionName);
    hdfstatus = H5Sclose(this->dataspace);
    if (hdfstatus){
      asynPrint(this->pasynUserSelf, ASYN_TRACE_ERROR,
                "%s::%s ERROR: Dataspace did not close cleanly.\n",
                driverName, functionName);
    }
    hdfstatus = H5Pclose(this->cparms);
    if (hdfstatus){
      asynPrint(this->pasynUserSelf, ASYN_TRACE_ERROR,
                "%s::%s ERROR: Cparms did not close cleanly.\n",
                driverName, functionName);
    }
    hdfstatus = H5Tclose(this->datatype);
    if (hdfstatus){
      asynPrint(this->pasynUserSelf, ASYN_TRACE_ERROR,
                "%s::%s ERROR: Datatype did not close cleanly.\n",
                driverName, functionName);
    }
    hdfstatus = H5Fclose(this->file);
    if (hdfstatus){
      asynPrint(this->pasynUserSelf, ASYN_TRACE_ERROR,
                "%s::%s ERROR: File did not close cleanly.\n",
                driverName, functionName);
    }
    this->file = 0;
    this->lock();
    setIntegerParam(NDFileCapture, 0);
    setIntegerParam(NDWriteFile, 0);
    this->unlock();
    return asynError;
  }

  if (storeAttributes == 1){
    if (dimAttDataset == 1){
      // If attribute datasets are following dimensions of the main dataset
      // check to ensure this NDArray is destined for the default dataset
      if (destination == this->defDsetName){
        status = this->writeAttributeDataset(hdf5::OnFrame);
      }
    } else {
      // Normal attribute datasets required (linear 1D)
      // so save on every occasion
      status = this->writeAttributeDataset(hdf5::OnFrame);
    }
    if (status != asynSuccess){
      return status;
    }
  }
  if (storePerformance == 1 && numCaptured <= this->numPerformancePoints){
    epicsTimeGetCurrent(&endts);
    dt = epicsTimeDiffInSeconds(&endts, &startts);
    *this->performancePtr = dt;
    this->performancePtr++;
    period = epicsTimeDiffInSeconds(&endts, &this->prevts);
    *this->performancePtr = period;
    this->prevts = endts;
    this->performancePtr++;
    runtime = epicsTimeDiffInSeconds(&endts, &this->firstFrame);
    *this->performancePtr = runtime;
    this->performancePtr++;
    *this->performancePtr = this->frameSize/period;
    this->performancePtr++;
    *this->performancePtr = (numCaptured * this->frameSize)/runtime;
    this->performancePtr++;
  }

  if (flush > 0){
    if (numCaptured % flush == 0) {
<<<<<<< HEAD
      if (checkForSWMRMode()){
        // We are in SWMR mode so flush the dataset for any readers
        status = this->detDataMap[destination]->flushDataset();
=======
      asynPrint(this->pasynUserSelf, ASYN_TRACE_FLOW, 
        "%s::%s flushing metadata (%d)\n", 
        driverName, functionName, numCaptured);
      hdfstatus = H5Fflush( this->file, H5F_SCOPE_GLOBAL );
      if (hdfstatus < 0) {
        // If flushing fails then close file and abort as all following writes will fail as well
        asynPrint(this->pasynUserSelf, ASYN_TRACE_ERROR,
                  "%s::%s ERROR: could not flush file. Aborting\n",
                  driverName, functionName);
        hdfstatus = H5Sclose(this->dataspace);
        if (hdfstatus){
          asynPrint(this->pasynUserSelf, ASYN_TRACE_ERROR,
                    "%s::%s ERROR: Dataspace did not close cleanly.\n",
                    driverName, functionName);
        }
        hdfstatus = H5Pclose(this->cparms);
        if (hdfstatus){
          asynPrint(this->pasynUserSelf, ASYN_TRACE_ERROR,
                    "%s::%s ERROR: Cparms did not close cleanly.\n",
                    driverName, functionName);
        }
        hdfstatus = H5Tclose(this->datatype);
        if (hdfstatus){
          asynPrint(this->pasynUserSelf, ASYN_TRACE_ERROR,
                    "%s::%s ERROR: Datatype did not close cleanly.\n",
                    driverName, functionName);
        }
        hdfstatus = H5Fclose(this->file);
        if (hdfstatus){
          asynPrint(this->pasynUserSelf, ASYN_TRACE_ERROR,
                    "%s::%s ERROR: File did not close cleanly.\n",
                    driverName, functionName);
        }
        this->file = 0;
        this->lock();
        setIntegerParam(NDFileCapture, 0);
        setIntegerParam(NDWriteFile, 0);
        this->unlock();
        return asynError;
>>>>>>> 25d176f9
      }
    }
  } else {
    // Here although the flush parameter is zero we still need to flush the
    // dataset if we are in SWMR mode so that any readers get the updates
    if (checkForSWMRMode()){
      // We are in SWMR mode so flush the dataset for any readers
      status = this->detDataMap[destination]->flushDataset();
    }
  }
  if (status != asynSuccess){
    hdfstatus = H5Fclose(this->file);
    if (hdfstatus){
      asynPrint(this->pasynUserSelf, ASYN_TRACE_ERROR,
                "%s::%s ERROR: File did not close cleanly.\n",
                driverName, functionName);
    }
    this->file = 0;
    this->lock();
    setIntegerParam(NDFileCapture, 0);
    setIntegerParam(NDWriteFile, 0);
    this->unlock();
  } else {
    asynPrint(this->pasynUserSelf, ASYN_TRACE_FLOW,
              "%s::%s wrote frame. dt=%.5fs (T=%.5fs)\n",
              driverName, functionName, dt, period);

    this->nextRecord++;
  }
  return status;
}

/** Read NDArray data from a HDF5 file; NOTE: not implemented yet.
  * \param[in] pArray Pointer to the address of an NDArray to read the data into.  */ 
asynStatus NDFileHDF5::readFile(NDArray **pArray)
{
  //static const char *functionName = "readFile";
  return asynError;
}

/** Closes the HDF5 file opened with NDFileHDF5::openFile 
 */ 
asynStatus NDFileHDF5::closeFile()
{
  int storeAttributes, storePerformance;
  epicsTimeStamp now;
  double runtime = 0.0, writespeed = 0.0;
  epicsInt32 numCaptured;
  static const char *functionName = "closeFile";

  if (this->file == 0){
    asynPrint(this->pasynUserSelf, ASYN_TRACE_FLOW, 
              "%s::%s file was not open! Ignoring close command.\n", 
              driverName, functionName);
    return asynSuccess;
  }

  this->lock();
  getIntegerParam(NDFileHDF5_storeAttributes, &storeAttributes);
  getIntegerParam(NDFileHDF5_storePerformance, &storePerformance);
  this->unlock();
  if (storeAttributes == 1) {
     this->writeAttributeDataset(hdf5::OnFileClose);
     this->storeOnCloseAttributes();
     this->closeAttributeDataset();
  }
  if (storePerformance == 1) this->writePerformanceDataset();

  asynPrint(this->pasynUserSelf, ASYN_TRACE_FLOW, 
            "%s::%s closing HDF cparms %d\n", 
            driverName, functionName, this->cparms);

  H5Pclose(this->cparms);

  asynPrint(this->pasynUserSelf, ASYN_TRACE_FLOW, 
            "%s::%s closing HDF datatype %d\n", 
            driverName, functionName, this->datatype);

  H5Tclose(this->datatype);

  asynPrint(this->pasynUserSelf, ASYN_TRACE_FLOW, 
            "%s::%s closing groups\n", 
            driverName, functionName);

  // Iterate over the stored detector data sets and close them
  std::map<std::string, NDFileHDF5Dataset *>::iterator it_dset;
  for (it_dset = this->detDataMap.begin(); it_dset != this->detDataMap.end(); ++it_dset){
    H5Dclose(it_dset->second->getHandle());
  }
  std::map<std::string, hid_t>::iterator it_hid;
  // Iterate over the stored attribute data sets and close them
  for (it_hid = this->attDataMap.begin(); it_hid != this->attDataMap.end(); ++it_hid){
    H5Dclose(it_hid->second);
  }

  // Just before closing the file lets ensure there are no hanging references
  int obj_count = (int)H5Fget_obj_count(this->file, H5F_OBJ_GROUP);
  if (obj_count > 0){
    asynPrint(this->pasynUserSelf, ASYN_TRACE_FLOW,
              "%s::%s Closing file not totally clean.  Groups remaining=%d\n",
              driverName, functionName, obj_count);
  }
  obj_count = (int)H5Fget_obj_count(this->file, H5F_OBJ_DATASET);
  if (obj_count > 0){
    asynPrint(this->pasynUserSelf, ASYN_TRACE_FLOW,
              "%s::%s Closing file not totally clean.  Datasets remaining=%d\n",
              driverName, functionName, obj_count);
  }
  obj_count = (int)H5Fget_obj_count(this->file, H5F_OBJ_ATTR);
  if (obj_count > 0){
    asynPrint(this->pasynUserSelf, ASYN_TRACE_FLOW,
              "%s::%s Closing file not totally clean.  Attributes remaining=%d\n",
              driverName, functionName, obj_count);
  }

  // Close the HDF file
  H5Fclose(this->file);
  this->file = 0;

  // At this point we can clear the SWMR active flag, whether we were running
  // in SWMR mode or not
  setIntegerParam(NDFileHDF5_SWMRRunning, 0);

  // Unload the XML layout
  this->layout.unload_xml();

  // Reset the default data set and clear out the maps of handles to stale datasets
  detDataMap.clear();
  attDataMap.clear();
  defDsetName = "";

  epicsTimeGetCurrent(&now);
  runtime = epicsTimeDiffInSeconds(&now, &this->opents);
  this->lock();
  getIntegerParam(NDFileNumCaptured, &numCaptured);
  writespeed = (numCaptured * this->frameSize)/runtime;
  setDoubleParam(NDFileHDF5_totalIoSpeed, writespeed);
  setDoubleParam(NDFileHDF5_totalRuntime, runtime);
  this->unlock();

  asynPrint(this->pasynUserSelf, ASYN_TRACE_FLOW, 
            "%s::%s file closed! runtime=%.3f s overall acquisition performance=%.2f Mbit/s\n",
            driverName, functionName, runtime, writespeed);

  return asynSuccess;
}

/** Perform any actions required when an int32 parameter is updated.
 */
asynStatus NDFileHDF5::writeInt32(asynUser *pasynUser, epicsInt32 value)
{
  int addr=0;
  int oldvalue = 0;
  int function = pasynUser->reason;
  asynStatus status = asynSuccess;
  epicsInt32  numExtraDims, tmp;
  htri_t avail;
  unsigned int filter_info;
  H5Z_filter_t filterId;
  static const char *functionName = "writeInt32";

  status = getAddress(pasynUser, &addr); if (status != asynSuccess) return(status);
  getIntegerParam(function, &oldvalue);

  // By default we set the value in the parameter lib. If problems occur we set the old value back.
  setIntegerParam(function, value);

  asynPrint(pasynUser, ASYN_TRACE_FLOW,
           "%s:%s: function=%d, value=%d old=%d\n",
            driverName, functionName, function, value, oldvalue);

  getIntegerParam(NDFileHDF5_nExtraDims,  &numExtraDims);

  if (function == NDFileHDF5_nExtraDims)
  {
    if (value < 0 || value > MAXEXTRADIMS-1 || this->file != 0)
    {
      status = asynError;
      setIntegerParam(NDFileHDF5_nExtraDims, oldvalue);
    } else
    {
      // If we use the extra dimensions, work out how many frames to capture in total
      if (value > 0) this->calcNumFrames();

    }
  } else if (function == NDFileNumCapture)
  {
    if (value < 0) {
      // It is not allowed to specify a negative number of frames to capture
      setIntegerParam(NDFileNumCapture, oldvalue);
      status = asynError;
    }
    else if (value == 0) {
      // Special case: allow writing infinite number of frames
      //setIntegerParam(NDFileHDF5_storePerformance, 0); // performance dataset does not support infinite length acquisition
      setIntegerParam(NDFileHDF5_nExtraDims, 0); // The extra virtual dimensions do not support infinite length acquisition
    }
    // if we are using the virtual dimensions we cannot allow setting a number of
    // frames to acquire which is larger than the product of all virtual dimension (n,X,Y) sizes
    // as there will not be a suitable location in the file to store the additional frames.
    else if (numExtraDims > 0)
    {
      this->calcNumFrames();
      getIntegerParam(NDFileNumCapture, &tmp);
      if (value < tmp) {
        setIntegerParam(function, value);
      }       
    }

  } else if (function == NDFileHDF5_nRowChunks ||
             function == NDFileHDF5_nColChunks ||
             function == NDFileHDF5_nFramesChunks )
  {
    // It is not allowed to change chunking while a file is open
    if (this->file != 0) {
      status = asynError;
      setIntegerParam(function, oldvalue);
    }
  }

  else if (function == NDFileHDF5_extraDimSizeN ||
             function == NDFileHDF5_extraDimSizeX ||
             function == NDFileHDF5_extraDimSizeY)
    {
    // Not allowed to change dimension sizes once the file is opened
    if (this->file != 0) {
      status = asynError;
      setIntegerParam(function, oldvalue);
    } else if (value <= 0) {
      status = asynError;
      setIntegerParam(function, oldvalue);
    } else {
      // work out how many frames to capture in total
      this->calcNumFrames();
    }
  } else if (function == NDFileHDF5_storeAttributes ||
         function == NDFileHDF5_storePerformance) {
    if (this->file != 0) {
      status = asynError;
      setIntegerParam(function, oldvalue);
    }
  } else if (function == NDFileHDF5_compressionType) {
    if (this->file != 0)
    {
      status = asynError;
      setIntegerParam(function, oldvalue);
    } else
    {
      switch (value)
      {
      case HDF5CompressNone:
        // if no compression desired we do nothing
        filterId = H5Z_FILTER_NONE;
        break;
      case HDF5CompressSZip:
        filterId = H5Z_FILTER_SZIP;
        break;
      case HDF5CompressNumBits:
        filterId = H5Z_FILTER_NBIT;
        break;
      case HDF5CompressZlib:
        filterId = H5Z_FILTER_DEFLATE;
        break;
      default:
        filterId = H5Z_FILTER_NONE;
        status = asynError;
        setIntegerParam(function, oldvalue);
        break;
      }

      // If compression filter required then we do a couple of checks to
      // see if this is possible:
      // 1) Check that the filter (for instance szip library) is available
      if (filterId != H5Z_FILTER_NONE) {
        avail = H5Zfilter_avail(filterId);
        if (!avail) {
          status = asynError;
          setIntegerParam(function, oldvalue);
          asynPrint (pasynUser, ASYN_TRACE_ERROR, 
            "%s::%s ERROR: HDF5 compression filter (%d) not available\n",
            driverName, functionName, (int)filterId);
        } else
        {
          // 2) Check that the filter is configured for encoding
          H5Zget_filter_info (filterId, &filter_info);
          if ( !(filter_info & H5Z_FILTER_CONFIG_ENCODE_ENABLED) )
          {
            asynPrint (pasynUser, ASYN_TRACE_ERROR, 
              "%s::%s ERROR: HDF5 compression filter (%d) not available for encoding\n",
              driverName, functionName, (int)filterId);
            status = asynError;
            setIntegerParam(function, oldvalue);
          }
        }
      }
    }
  } else if (function == NDFileHDF5_nbitsPrecision) {
    if (this->file != 0 || value < 0)
    {
      status = asynError;
      setIntegerParam(function, oldvalue);
    } else
    {
      getIntegerParam(NDFileHDF5_nbitsOffset, &tmp);
      // Check if prec+offset is within the size of the datatype

    }
  } else if (function == NDFileHDF5_nbitsOffset) {
    if (this->file != 0 || value < 0)
    {
      status = asynError;
      setIntegerParam(function, oldvalue);
    } else
    {
      getIntegerParam(NDFileHDF5_nbitsPrecision, &tmp);
      // Check if prec+offset is within the size of the datatype

    }

  } else if (function == NDFileHDF5_szipNumPixels) {
    // The szip compression parameter is the number of pixels to group during compression.
    // According to the HDF5 API documentation the value has to be an even number, and
    // no greater than 32.
    if (this->file != 0 || value < 0 || value > 32)
    {
      status = asynError;
      setIntegerParam(function, oldvalue);
    }
  } else if (function == NDFileHDF5_zCompressLevel) {
    if (this->file != 0 || value < 0 || value > 9)
    {
      status = asynError;
      setIntegerParam(function, oldvalue);
    }
  } else if (function == NDFileHDF5_SWMRMode){

    // Reject SWMR mode if the HDF version doesn't support it
    #if H5_VERSION_GE(1,9,178)
    // Nothing to do here, we are all OK as SWMR is supported
    #else
    status = asynError;
    // Ensure SWMR mode is set to 0
    setIntegerParam(function, 0);
    #endif
  } else if (function == NDFileHDF5_SWMRSupported){
    // This parameter is read only
    if (checkForSWMRSupported()){
      setIntegerParam(NDFileHDF5_SWMRSupported, 1);
    } else {
      setIntegerParam(NDFileHDF5_SWMRSupported, 0);
    }
    status = asynError;
  } else
  {
    if (function < FIRST_NDFILE_HDF5_PARAM)
    {
      /* If this parameter belongs to a base class call its method */
      asynPrint(pasynUser, ASYN_TRACE_FLOW,
                "%s:%s: calling base class function=%d, value=%d old=%d\n",
                 driverName, functionName, function, value, oldvalue);
      status = NDPluginFile::writeInt32(pasynUser, value);
      return status;
    }
  }

  /* Do callbacks so higher layers see any changes */
  callParamCallbacks(addr, addr);

  if (status){
    asynPrint(pasynUser, ASYN_TRACE_ERROR,
              "%s:%s: ERROR status=%d, function=%d, value=%d old=%d\n",
               driverName, functionName, status, function, value, oldvalue);
  }
  else
    asynPrint(pasynUser, ASYN_TRACE_FLOW,
              "%s:%s: status=%d function=%d, value=%d old=%d\n",
              driverName, functionName, status, function, value, oldvalue);
  return status;
}

/** Called when asyn clients call pasynOctet->write().
  * This function performs actions for some parameters, including AttributesFile.
  * For all parameters it sets the value in the parameter library and calls any registered callbacks..
  * \param[in] pasynUser pasynUser structure that encodes the reason and address.
  * \param[in] value Address of the string to write.
  * \param[in] nChars Number of characters to write.
  * \param[out] nActual Number of characters actually written. */
asynStatus NDFileHDF5::writeOctet(asynUser *pasynUser, const char *value, size_t nChars, size_t *nActual)
{
  int addr=0;
  int function = pasynUser->reason;
  asynStatus status = asynSuccess;
  const char *functionName = "writeOctet";

  status = getAddress(pasynUser, &addr); if (status != asynSuccess) return(status);
  // Set the parameter in the parameter library.
  status = (asynStatus)setStringParam(addr, function, (char *)value);
  if (status != asynSuccess) return(status);

  if (function == NDFileHDF5_layoutFilename){
    status = (asynStatus)this->verifyLayoutXMLFile();
  } 
  
  else if (function < FIRST_NDFILE_HDF5_PARAM) {
      /* If this parameter belongs to a base class call its method */
      status = NDPluginFile::writeOctet(pasynUser, value, nChars, nActual);
  }

  // Do callbacks so higher layers see any changes
  callParamCallbacks(addr, addr);

  if (status){
    epicsSnprintf(pasynUser->errorMessage, pasynUser->errorMessageSize,
                  "%s:%s: status=%d, function=%d, value=%s",
                  driverName, functionName, status, function, value);
  } else {
    asynPrint(pasynUser, ASYN_TRACEIO_DRIVER,
              "%s:%s: function=%d, value=%s\n",
              driverName, functionName, function, value);
  }
  *nActual = nChars;
  return status;
}

/** Check if the specified filename/path exists
 */
int NDFileHDF5::fileExists(char *filename)
{
  struct stat buffer;   
  return (stat (filename, &buffer) == 0);
}

/** Verify the XML layout file is valid.
 *
 *  This method checks the file exists and can be opened.  If these checks
 *  pass then the file is opened and the XML is also parsed and verified.  Any
 *  error messages are reported and the status set accordingly.
 *  This must be called with the lock already taken.
 */
int NDFileHDF5::verifyLayoutXMLFile()
{
  int status = asynSuccess;
//  Reading in a filename or string of xml. We will need more than 256 bytes
  char *fileName = new char[MAX_LAYOUT_LEN];
  fileName[MAX_LAYOUT_LEN - 1] = '\0';
  const char *functionName = "verifyLayoutXMLFile";

  getStringParam(NDFileHDF5_layoutFilename, MAX_LAYOUT_LEN-1, fileName);
  if (strlen(fileName) == 0){
    setIntegerParam(NDFileHDF5_layoutValid, 1);
    setStringParam(NDFileHDF5_layoutErrorMsg, "Default layout selected");
    delete [] fileName; 
    return(asynSuccess);
  }

  if (strstr(fileName, "<?xml") == NULL) {
    if(!fileExists(fileName)) {
        asynPrint(this->pasynUserSelf, ASYN_TRACE_ERROR, 
                  "%s::%s XML description file could not be opened.\n", 
                  driverName, functionName);
        setIntegerParam(NDFileHDF5_layoutValid, 0);
        setStringParam(NDFileHDF5_layoutErrorMsg, "XML description file cannot be opened");
        delete [] fileName;
        return asynError;
    }
  }

  std::string strFileName = std::string(fileName);
  if (this->layout.verify_xml(strFileName)){
    asynPrint(this->pasynUserSelf, ASYN_TRACE_ERROR, 
              "%s::%s XML description file parser error.\n", 
              driverName, functionName);
    setIntegerParam(NDFileHDF5_layoutValid, 0);
    setStringParam(NDFileHDF5_layoutErrorMsg, "XML description file parser error");
    delete [] fileName;
    return asynError;
  }

  setIntegerParam(NDFileHDF5_layoutValid, 1);
  setStringParam(NDFileHDF5_layoutErrorMsg, "");
  delete [] fileName;
  return status;
}

/** Constructor for NDFileHDF5; parameters are identical to those for NDPluginFile::NDPluginFile,
    and are passed directly to that base class constructor.
  * After calling the base class constructor this method sets NDPluginFile::supportsMultipleArrays=1.
  */
NDFileHDF5::NDFileHDF5(const char *portName, int queueSize, int blockingCallbacks, 
                       const char *NDArrayPort, int NDArrayAddr,
                       int priority, int stackSize)
  /* Invoke the base class constructor.
   * We allocate 2 NDArrays of unlimited size in the NDArray pool.
   * This driver can block (because writing a file can be slow), and it is not multi-device.  
   * Set autoconnect to 1.  priority and stacksize can be 0, which will use defaults. */
  : NDPluginFile(portName, queueSize, blockingCallbacks,
                 NDArrayPort, NDArrayAddr, 1, NUM_NDFILE_HDF5_PARAMS,
                 2, 0, asynGenericPointerMask, asynGenericPointerMask, 
                 ASYN_CANBLOCK, 1, priority, stackSize)
{
  //static const char *functionName = "NDFileHDF5";

  this->createParam(str_NDFileHDF5_nRowChunks,      asynParamInt32,   &NDFileHDF5_nRowChunks);
  this->createParam(str_NDFileHDF5_nColChunks,      asynParamInt32,   &NDFileHDF5_nColChunks);
  this->createParam(str_NDFileHDF5_extraDimSizeN,   asynParamInt32,   &NDFileHDF5_extraDimSizeN);
  this->createParam(str_NDFileHDF5_nFramesChunks,   asynParamInt32,   &NDFileHDF5_nFramesChunks);
  this->createParam(str_NDFileHDF5_chunkBoundaryAlign, asynParamInt32,&NDFileHDF5_chunkBoundaryAlign);
  this->createParam(str_NDFileHDF5_chunkBoundaryThreshold, asynParamInt32,&NDFileHDF5_chunkBoundaryThreshold);
  this->createParam(str_NDFileHDF5_NDAttributeChunk,asynParamInt32,   &NDFileHDF5_NDAttributeChunk);
  this->createParam(str_NDFileHDF5_extraDimNameN,   asynParamOctet,   &NDFileHDF5_extraDimNameN);
  this->createParam(str_NDFileHDF5_nExtraDims,      asynParamInt32,   &NDFileHDF5_nExtraDims);
  this->createParam(str_NDFileHDF5_extraDimSizeX,   asynParamInt32,   &NDFileHDF5_extraDimSizeX);
  this->createParam(str_NDFileHDF5_extraDimNameX,   asynParamOctet,   &NDFileHDF5_extraDimNameX);
  this->createParam(str_NDFileHDF5_extraDimOffsetX, asynParamInt32,   &NDFileHDF5_extraDimOffsetX);
  this->createParam(str_NDFileHDF5_extraDimSizeY,   asynParamInt32,   &NDFileHDF5_extraDimSizeY);
  this->createParam(str_NDFileHDF5_extraDimNameY,   asynParamOctet,   &NDFileHDF5_extraDimNameY);
  this->createParam(str_NDFileHDF5_extraDimOffsetY, asynParamInt32,   &NDFileHDF5_extraDimOffsetY);
  this->createParam(str_NDFileHDF5_storeAttributes, asynParamInt32,   &NDFileHDF5_storeAttributes);
  this->createParam(str_NDFileHDF5_storePerformance,asynParamInt32,   &NDFileHDF5_storePerformance);
  this->createParam(str_NDFileHDF5_totalRuntime,    asynParamFloat64, &NDFileHDF5_totalRuntime);
  this->createParam(str_NDFileHDF5_totalIoSpeed,    asynParamFloat64, &NDFileHDF5_totalIoSpeed);
  this->createParam(str_NDFileHDF5_flushNthFrame,   asynParamInt32,   &NDFileHDF5_flushNthFrame);
  this->createParam(str_NDFileHDF5_compressionType, asynParamInt32,   &NDFileHDF5_compressionType);
  this->createParam(str_NDFileHDF5_nbitsPrecision,  asynParamInt32,   &NDFileHDF5_nbitsPrecision);
  this->createParam(str_NDFileHDF5_nbitsOffset,     asynParamInt32,   &NDFileHDF5_nbitsOffset);
  this->createParam(str_NDFileHDF5_szipNumPixels,   asynParamInt32,   &NDFileHDF5_szipNumPixels);
  this->createParam(str_NDFileHDF5_zCompressLevel,  asynParamInt32,   &NDFileHDF5_zCompressLevel);
  this->createParam(str_NDFileHDF5_dimAttDatasets,  asynParamInt32,   &NDFileHDF5_dimAttDatasets);
  this->createParam(str_NDFileHDF5_layoutErrorMsg,  asynParamOctet,   &NDFileHDF5_layoutErrorMsg);
  this->createParam(str_NDFileHDF5_layoutValid,     asynParamInt32,   &NDFileHDF5_layoutValid);
  this->createParam(str_NDFileHDF5_layoutFilename,  asynParamOctet,   &NDFileHDF5_layoutFilename);
  this->createParam(str_NDFileHDF5_SWMRCbCounter,   asynParamInt32,   &NDFileHDF5_SWMRCbCounter);
  this->createParam(str_NDFileHDF5_SWMRSupported,   asynParamInt32,   &NDFileHDF5_SWMRSupported);
  this->createParam(str_NDFileHDF5_SWMRMode,        asynParamInt32,   &NDFileHDF5_SWMRMode);
  this->createParam(str_NDFileHDF5_SWMRRunning,     asynParamInt32,   &NDFileHDF5_SWMRRunning);

  setIntegerParam(NDFileHDF5_nRowChunks,      0);
  setIntegerParam(NDFileHDF5_nColChunks,      0);
  setIntegerParam(NDFileHDF5_nFramesChunks,   0);
  setIntegerParam(NDFileHDF5_NDAttributeChunk,0);
  setIntegerParam(NDFileHDF5_extraDimSizeN,   1);
  setIntegerParam(NDFileHDF5_chunkBoundaryAlign, 0);
  setIntegerParam(NDFileHDF5_chunkBoundaryThreshold, 65536);
  setIntegerParam(NDFileHDF5_nExtraDims,      0);
  setIntegerParam(NDFileHDF5_extraDimSizeX,   1);
  setIntegerParam(NDFileHDF5_extraDimOffsetX, 0);
  setIntegerParam(NDFileHDF5_extraDimSizeY,   1);
  setIntegerParam(NDFileHDF5_extraDimOffsetY, 0);
  setIntegerParam(NDFileHDF5_storeAttributes, 1);
  setIntegerParam(NDFileHDF5_storePerformance,1);
  setDoubleParam (NDFileHDF5_totalRuntime,    0.0);
  setDoubleParam (NDFileHDF5_totalIoSpeed,    0.0);
  setIntegerParam(NDFileHDF5_flushNthFrame,   0);
  setIntegerParam(NDFileHDF5_compressionType, HDF5CompressNone);
  setIntegerParam(NDFileHDF5_nbitsPrecision,  8);
  setIntegerParam(NDFileHDF5_nbitsOffset,     0);
  setIntegerParam(NDFileHDF5_szipNumPixels,   16);
  setIntegerParam(NDFileHDF5_zCompressLevel,  6);
  setIntegerParam(NDFileHDF5_dimAttDatasets,  0);
  setStringParam (NDFileHDF5_layoutErrorMsg,  "");
  setIntegerParam(NDFileHDF5_layoutValid,     1);
  setStringParam (NDFileHDF5_layoutFilename,  "");
  setIntegerParam(NDFileHDF5_SWMRCbCounter,   0);
  setIntegerParam(NDFileHDF5_SWMRMode,        0);
  setIntegerParam(NDFileHDF5_SWMRRunning,     0);
  if (checkForSWMRSupported()){
    setIntegerParam(NDFileHDF5_SWMRSupported, 1);
  } else {
    setIntegerParam(NDFileHDF5_SWMRSupported, 0);
  }

  /* Give the virtual dimensions some human readable names */
  this->extraDimNameN = (char*)calloc(DIMNAMESIZE, sizeof(char));
  this->extraDimNameX = (char*)calloc(DIMNAMESIZE, sizeof(char));
  this->extraDimNameY = (char*)calloc(DIMNAMESIZE, sizeof(char));
  epicsSnprintf(this->extraDimNameN, DIMNAMESIZE, "frame number n");
  epicsSnprintf(this->extraDimNameX, DIMNAMESIZE, "scan dimension X");
  epicsSnprintf(this->extraDimNameY, DIMNAMESIZE, "scan dimension Y");
  setStringParam(NDFileHDF5_extraDimNameN, this->extraDimNameN);
  setStringParam(NDFileHDF5_extraDimNameX, this->extraDimNameX);
  setStringParam(NDFileHDF5_extraDimNameY, this->extraDimNameY);
  for (int i=0; i<ND_ARRAY_MAX_DIMS;i++)
    this->ptrDimensionNames[i] = (char*)calloc(DIMNAMESIZE, sizeof(char));
  
  /* Set the plugin type string */  
  unsigned majnum=0, minnum=0, relnum=0;
  H5get_libversion( &majnum, &minnum, &relnum );
  char* plugin_type = (char*)calloc(40, sizeof(char));
  epicsSnprintf(plugin_type, 40, "NDFileHDF5 ver%d.%d.%d", majnum, minnum, relnum);
  //printf("plugin type and version: %s\n", plugin_type );
  setStringParam(NDPluginDriverPluginType, plugin_type);
  this->supportsMultipleArrays = 1;
  this->pAttributeId = NULL;
  this->pFileAttributes = new NDAttributeList;

  // initialise the dimension arrays to a NULL pointer so they
  // will be allocated when opening the first file.
  this->maxdims      = NULL;
  this->chunkdims    = NULL;
  this->framesize    = NULL;
  this->dims         = NULL;
  this->offset       = NULL;
  this->virtualdims  = NULL;
  this->rank         = 0;
  this->file         = 0;
  this->ptrFillValue = (void*)calloc(8, sizeof(char));
  this->dimsreport   = (char*)calloc(DIMSREPORTSIZE, sizeof(char));
  this->performanceBuf       = NULL;
  this->performancePtr       = NULL;
  this->numPerformancePoints = 0;

  this->hostname = (char*)calloc(MAXHOSTNAMELEN, sizeof(char));
  gethostname(this->hostname, MAXHOSTNAMELEN);
}

/** Calculate the total number of frames that the current configured dimensions can contain.
 * Sets the NDFileNumCapture parameter to the total value so file saving will complete at this number.
 * This is called only from writeInt32 so the lock is already taken.
 */
void NDFileHDF5::calcNumFrames()
{
  epicsInt32 virtDimX, virtDimY, numExtraDims, nframes, maxFramesInDims;


  getIntegerParam(NDFileHDF5_extraDimSizeN, &nframes);
  getIntegerParam(NDFileHDF5_extraDimSizeX, &virtDimX);
  getIntegerParam(NDFileHDF5_extraDimSizeY, &virtDimY);
  getIntegerParam(NDFileHDF5_nExtraDims,    &numExtraDims);

  // work out how many frames to capture in total
  maxFramesInDims = 1;
  if (numExtraDims >= 0) maxFramesInDims *= nframes;
  if (numExtraDims >= 1) maxFramesInDims *= virtDimX;
  if (numExtraDims >= 2) maxFramesInDims *= virtDimY;
  setIntegerParam(NDFileNumCapture, maxFramesInDims);
}

unsigned int NDFileHDF5::calcIstorek()
{
  unsigned int retval = 0;
  unsigned int num_chunks = 1; // Number of chunks that fit in the full dataset
  double div_result = 0.0;
  int extradimsizes[MAXEXTRADIMS] = {0,0,0};
  int numExtraDims = 0;
  hsize_t maxdim = 0;
  int extradim = 0;
  int fileNumCapture=0;
  
  this->lock();
  getIntegerParam(NDFileHDF5_nExtraDims,    &numExtraDims);
  getIntegerParam(NDFileHDF5_extraDimSizeN, &extradimsizes[2]);
  getIntegerParam(NDFileHDF5_extraDimSizeX, &extradimsizes[1]);
  getIntegerParam(NDFileHDF5_extraDimSizeY, &extradimsizes[0]);
  getIntegerParam(NDFileNumCapture, &fileNumCapture);
  this->unlock();
  extradim = MAXEXTRADIMS - numExtraDims-1;
  if (numExtraDims == 0) {
    if (fileNumCapture == 0) {
      extradimsizes[2] = INFINITE_FRAMES_CAPTURE;
    } else {
      extradimsizes[2] = fileNumCapture;
    }
  }
  for (int i = 0; i<this->rank; i++){
    maxdim = this->maxdims[i];
    if (maxdim == H5S_UNLIMITED){
      maxdim = extradimsizes[extradim];
      extradim++;
    }
    div_result = (double)maxdim / (double)this->chunkdims[i];
    div_result = ceil(div_result);
    num_chunks *= (unsigned int)div_result;
  }
  retval = num_chunks/2;
  return retval;
}

hsize_t NDFileHDF5::calcChunkCacheBytes()
{
  hsize_t nbytes = 0;
  epicsInt32 n_frames_chunk=0;
  this->lock();
  getIntegerParam(NDFileHDF5_nFramesChunks, &n_frames_chunk);
  this->unlock();
  nbytes = this->maxdims[this->rank - 1] * this->maxdims[this->rank - 2] * this->bytesPerElement * n_frames_chunk;
  return nbytes;
}

/** find out whether or not the input is a prime number.
 * Returns true if number is a prime. False if not.
 */
/*bool is_prime(unsigned int long number)
{
  //0 and 1 are prime numbers
  if(number == 0 || number == 1) return true;

  //find divisor that divides without a remainder
  int divisor;
  for(divisor = (number/2); (number%divisor) != 0; --divisor){;}

  //if no divisor greater than 1 is found, it is a prime number
  return divisor == 1;
}*/

hsize_t NDFileHDF5::calcChunkCacheSlots()
{
  unsigned int long nslots = 1;
  unsigned int long num_chunks = 1;
  double div_result = 0.0;
  epicsInt32 n_frames_chunk=0, n_extra_dims=0, n_frames_capture=0;
  
  this->lock();
  getIntegerParam(NDFileHDF5_nFramesChunks, &n_frames_chunk);
  getIntegerParam(NDFileHDF5_nExtraDims, &n_extra_dims);
  getIntegerParam(NDFileNumCapture, &n_frames_capture);
  this->unlock();

  div_result = (double)this->maxdims[this->rank - 1] / (double)this->chunkdims[this->rank -1];
  num_chunks *= (unsigned int long)ceil(div_result);
  div_result = (double)this->maxdims[this->rank - 2] / (double)this->chunkdims[this->rank -2];
  num_chunks *= (unsigned int long)ceil(div_result);
  div_result = (double)n_frames_capture / (double)n_frames_chunk;
  num_chunks *= (unsigned int long)ceil(div_result);

  // number of slots have to be a prime number which is between 10 and 50 times
  // larger than the numer of chunks that can fit in the file/dataset.
  nslots = num_chunks * 50;
  while( !IsPrime( nslots) )
    nslots++;
  return nslots;
}

/** Setup the required allocation for the performance dataset
 */
asynStatus NDFileHDF5::configurePerformanceDataset()
{
  int numCaptureFrames;
  this->lock();
  getIntegerParam(NDFileNumCapture, &numCaptureFrames);
  this->unlock();
  if (numCaptureFrames == 0) {
    // Special case: acquiring an infinite number of frames
    numCaptureFrames = 1000000;
  }

  // only allocate new memory if we need more points than we've used before
  if (numCaptureFrames > this->numPerformancePoints)
  {
    this->numPerformancePoints = numCaptureFrames;
    if (this->performanceBuf != NULL) {free(this->performanceBuf); this->performanceBuf = NULL;}
    if (this->performanceBuf == NULL)
      this->performanceBuf = (epicsFloat64*)  calloc(5 * this->numPerformancePoints, sizeof(double));
  }
  this->performancePtr  = this->performanceBuf;

  return asynSuccess;
}

/**
 * Create the dataset required for performance data
 */
asynStatus NDFileHDF5::createPerformanceDataset()
{
  hsize_t dims[2];
  hid_t dataspace_id, group_performance;
  hsize_t maxdims[2] = {H5S_UNLIMITED, H5S_UNLIMITED};

  hdf5::Root *root = this->layout.get_hdftree();
  if (root){
    hdf5::Group* perf_group = root->find_ndattr_default_group(); // Generally use the default ndattribute dataset for 'timestamp'
    hdf5::Dataset *tsDset = NULL;

    // Look if a "performance/timestamp" dataset can be found.
    // If so, use that dataset to store performance timestamps.
    // This is a slight HACK to retain backwards compatibility
    // with the location of the performance/timestamp dataset. (Ulrik June 2014)
    root->find_dset("timestamp", &tsDset);
    if ( tsDset != NULL) {
      hdf5::Group* grp = dynamic_cast<hdf5::Group*>(tsDset->get_parent());
      // Check that the group name is performance AND that
      // the dataset is not already reserved for an NDAttribute
      if (grp->get_name() == "performance" &&
          !tsDset->data_source().is_src_ndattribute() ) {
          perf_group = grp;
      }
    }
<<<<<<< HEAD
    dims[0] = 1;
=======

    this->lock();
    getIntegerParam(NDFileNumCaptured, &numCaptured);
    this->unlock();
>>>>>>> 25d176f9
    dims[1] = 5;

    if(perf_group == NULL)
    {
      // Check if the auto_ndattr_default tag is true, if it is then the root group is the file
      if (this->layout.getAutoNDAttrDefault()){
        group_performance = this->file;
      } else {
        asynPrint(this->pasynUserSelf, ASYN_TRACE_WARNING, "%s::writePerformanceDataset No default attribute group defined.\n",
                  driverName);
        return asynError;
      }
    } else {
      group_performance = H5Gopen(this->file, perf_group->get_full_name().c_str(), H5P_DEFAULT);
    }

    int chunking = 0;
    // Check the chunking value
    calculateAttributeChunking(&chunking);
    hid_t hdfcparm   = H5Pcreate(H5P_DATASET_CREATE);
    hsize_t chunk[2] = {chunking, 5};
    int hdfrank  = 2;
    H5Pset_chunk(hdfcparm, hdfrank, chunk);

    /* Create the "timestamp" dataset */
    dataspace_id = H5Screate_simple(2, dims, maxdims);
    this->perf_dataset_id = H5Dcreate2(group_performance, "timestamp", H5T_NATIVE_DOUBLE, dataspace_id,
                            H5P_DEFAULT, hdfcparm, H5P_DEFAULT);
    if (!H5Iis_valid(this->perf_dataset_id)) {
        asynPrint(this->pasynUserSelf, ASYN_TRACE_WARNING, "NDFileHDF5::writePerformanceDataset: unable to create \'timestamp\' dataset.");
        H5Sclose(dataspace_id);
        if(perf_group != NULL){
          H5Gclose(group_performance);
        }
        return asynError;
    }
    H5Sclose(dataspace_id);
    if(perf_group != NULL){
      H5Gclose(group_performance);
    }
  } else {
    return asynError;
  }
  return asynSuccess;
}

/** Write out the performance dataset
 */
asynStatus NDFileHDF5::writePerformanceDataset()
{
  hsize_t dims[2];
  epicsInt32 numCaptured;

  this->lock();
  getIntegerParam(NDFileNumCaptured, &numCaptured);
  this->unlock();
  dims[1] = 5;
  if (numCaptured < this->numPerformancePoints) dims[0] = numCaptured;
  else dims[0] = this->numPerformancePoints;

  // Work with HDF5 library to select a suitable hyperslab (one element) and write the new data to it
  H5Dset_extent(this->perf_dataset_id, dims);

  /* Write the second dataset. */
  H5Dwrite(this->perf_dataset_id, H5T_NATIVE_DOUBLE,
           H5S_ALL, H5S_ALL,
           H5P_DEFAULT, this->performanceBuf);

  /* Close the second dataset */
  H5Dclose(this->perf_dataset_id);

  return asynSuccess;
}

/** Create the group of datasets to hold the NDArray attributes
 *
 */
asynStatus NDFileHDF5::createAttributeDataset(NDArray *pArray)
{
  NDAttribute *ndAttr = NULL;
  NDAttrSource_t ndAttrSourceType;
  int extraDims;
  int chunking = 0;
  int fileWriteMode = 0;
<<<<<<< HEAD
  int dimAttDataset = 0;
=======
  hsize_t maxdims[2] = {H5S_UNLIMITED, H5S_UNLIMITED};
>>>>>>> 25d176f9
  hid_t groupDefault = -1;
  const char *attrNames[5] = {"NDAttrName", "NDAttrDescription", "NDAttrSourceType", "NDAttrSource", NULL};
  const char *attrStrings[5] = {NULL,NULL,NULL,NULL,NULL};
  int i;
  size_t size;
  static const char *functionName = "createAttributeDataset";
  int *numCapture=NULL;

  this->lock();
<<<<<<< HEAD
  getIntegerParam(NDFileHDF5_dimAttDatasets, &dimAttDataset);
=======
>>>>>>> 25d176f9
  getIntegerParam(NDFileHDF5_nExtraDims, &extraDims);
  // Check the chunking value
  getIntegerParam(NDFileHDF5_NDAttributeChunk, &chunking);
  // If the chunking is zero then use the number of frames
  if (chunking == 0){
    // In this case we want to read back the number of frames and use this for chunking
    // First check in case we are in single mode.
    getIntegerParam(NDFileWriteMode, &fileWriteMode);
    // Check that we are not in single mode
    if (fileWriteMode == NDFileModeSingle){
      // We are in single mode so chunk size should be set to 1 no matter the frame count
      chunking = 1;
    } else {
      // We aren't in single mode so read the number of frames
      getIntegerParam(NDFileNumCapture, &chunking);
      if (chunking <= 0) {
        // Special case: writing infinite number of frames, so we guess a good(ish) chunk number
        chunking = 16*1024;
      }
    }
  }
  this->unlock();

  if (this->multiFrameFile){
    struct extradimdefs_t {
      int sizeParamId;
      char* dimName;
    } extradimdefs[MAXEXTRADIMS] = {
        {NDFileHDF5_extraDimSizeY, this->extraDimNameY},
        {NDFileHDF5_extraDimSizeX, this->extraDimNameX},
        {NDFileHDF5_extraDimSizeN, this->extraDimNameN},
    };
    extraDims += 1;
    numCapture = (int *)calloc(extraDims, sizeof(int));
    for (i=0; i<extraDims; i++){
      getIntegerParam(extradimdefs[MAXEXTRADIMS - extraDims + i].sizeParamId, &numCapture[i]);
    }
  } else {
    numCapture = (int *)calloc(1, sizeof(int));
  }

  this->unlock();
  // Check the chunking value
  calculateAttributeChunking(&chunking);

  int user_chunking[3] = {chunking,chunking,chunking};



  asynPrint(this->pasynUserSelf, ASYN_TRACE_FLOW, "%s::%s Creating attribute datasets. extradims=%d attribute count=%d\n",
            driverName, functionName, extraDims, this->pFileAttributes->count());

  hdf5::Root *root = this->layout.get_hdftree();
  hdf5::Group* def_group = root->find_ndattr_default_group();
  //check for NULL
  if(def_group != NULL) {
    groupDefault = H5Gopen(this->file, def_group->get_full_name().c_str(), H5P_DEFAULT);
    if (strlen(this->hostname) > 0) {
      this->writeStringAttribute(groupDefault, "hostname", this->hostname);
    }
  }
  else {
    // Check if the auto_ndattr_default tag is true, if it is then the root group is the file
    if (this->layout.getAutoNDAttrDefault()){
      groupDefault = this->file;
    } else {
      asynPrint(this->pasynUserSelf, ASYN_TRACE_WARNING, "%s::%s No default attribute group defined.\n",
                driverName, functionName);
    }
  }

  ndAttr = this->pFileAttributes->next(ndAttr); // get the first NDAttribute
  while(ndAttr != NULL)
  {
    attrStrings[0] = ndAttr->getName();
    attrStrings[1] = ndAttr->getDescription();
    attrStrings[2] = ndAttr->getSourceInfo(&ndAttrSourceType);
    attrStrings[3] = ndAttr->getSource();

    hdf5::Dataset *dset = NULL;
    // Search for the dataset of the NDAttribute.  If it exists then we use it
    if (root->find_dset_ndattr(ndAttr->getName(), &dset) == 0){
      // In here we need to open the dataset for writing

      hdf5::DataSource dsource = dset->data_source();
      std::string atName = std::string(epicsStrDup(ndAttr->getName()));
      std::tr1::shared_ptr<NDFileHDF5AttributeDataset> attDset = std::tr1::shared_ptr<NDFileHDF5AttributeDataset>(new NDFileHDF5AttributeDataset(this->file, atName, ndAttr->getDataType()));
      attDset->setDsetName(dset->get_name());
      attDset->setWhenToSave(dsource.get_when_to_save());
      attDset->setParentGroupName(dset->get_parent()->get_full_name());
      if (dimAttDataset == 1){
        attDset->createDataset(this->multiFrameFile, extraDims, numCapture, user_chunking);
      } else {
        attDset->createDataset(chunking);
      }

      //save xml tags attributes
      writeHdfAttributes(attDset->getHandle(), dset);

      // Write some description of the NDAttribute as a HDF attribute to the dataset
      for (i=0; attrNames[i] != NULL; i++)
      {
        size = strlen(attrStrings[i]);
        if (size <= 0) continue;
        this->writeStringAttribute(attDset->getHandle(), attrNames[i], attrStrings[i]);
      }

      // Add the attribute to the list
      attrList.push_back(attDset);

    } else {
      if(groupDefault > -1) {
        std::string atName = std::string(epicsStrDup(ndAttr->getName()));
        std::tr1::shared_ptr<NDFileHDF5AttributeDataset> attDset = std::tr1::shared_ptr<NDFileHDF5AttributeDataset>(new NDFileHDF5AttributeDataset(this->file, atName, ndAttr->getDataType()));
        attDset->setParentGroupName(def_group->get_full_name().c_str());
        if (dimAttDataset == 1){
          attDset->createDataset(this->multiFrameFile, extraDims, numCapture, user_chunking);
        } else {
          attDset->createDataset(chunking);
        }
  
        // Write some description of the NDAttribute as a HDF attribute to the dataset
        for (i=0; attrNames[i] != NULL; i++)
        {
          size = strlen(attrStrings[i]);
          if (size <= 0) continue;
          this->writeStringAttribute(attDset->getHandle(), attrNames[i], attrStrings[i]);
        }
        // Add the attribute to the list
        attrList.push_back(attDset);
      }
    }
    ndAttr = this->pFileAttributes->next(ndAttr);
  }
  if(def_group != NULL){
    H5Gclose(groupDefault);
  }

  return asynSuccess;
}

asynStatus NDFileHDF5::calculateAttributeChunking(int *chunking)
{
  int fileWriteMode = 0;
  this->lock();
  // Check the chunking value
  getIntegerParam(NDFileHDF5_NDAttributeChunk, chunking);
  // If the chunking is zero then use the number of frames
  if (*chunking == 0){
    // In this case we want to read back the number of frames and use this for chunking
    // First check in case we are in single mode.
    getIntegerParam(NDFileWriteMode, &fileWriteMode);
    // Check that we are not in single mode
    if (fileWriteMode == NDFileModeSingle){
      // We are in single mode so chunk size should be set to 1 no matter the frame count
      *chunking = 1;
    } else {
      // We aren't in single mode so read the number of frames
      getIntegerParam(NDFileNumCapture, chunking);
      if (*chunking <= 0) {
        // Special case: writing infinite number of frames, so we guess a good(ish) chunk number
        *chunking = 16*1024;
      }
    }
  }
  this->unlock();
  return asynSuccess;
}

/** Write the NDArray attributes to the file
 *
 */
asynStatus NDFileHDF5::writeAttributeDataset(hdf5::When_t whenToSave)
{
  asynStatus status = asynSuccess;
  NDAttribute *ndAttr = NULL;
  int flush = 0;
  static const char *functionName = "writeAttributeDataset";

  for (std::list<std::tr1::shared_ptr<NDFileHDF5AttributeDataset> >::iterator it_node = attrList.begin(); it_node != attrList.end(); ++it_node){
    std::tr1::shared_ptr<NDFileHDF5AttributeDataset> hdfAttrNode = *it_node;
    // find the named attribute in the NDAttributeList
    ndAttr = this->pFileAttributes->find(hdfAttrNode->getName().c_str());
    if (ndAttr == NULL){
      asynPrint(this->pasynUserSelf, ASYN_TRACE_WARNING,
        "%s::%s WARNING: NDAttribute named \'%s\' not found\n",
        driverName, functionName, hdfAttrNode->getName().c_str());
      continue;
    }

    // Check if we need to force a flush of the dataset
    if (checkForSWMRMode()){
      int numCaptured = 0;
      this->lock();
      getIntegerParam(NDFileNumCaptured, &numCaptured);
      this->unlock();
      int chunking = 0;
      // Check the chunking value
      calculateAttributeChunking(&chunking);
      // Check if we should flush
      if ((numCaptured+1) % chunking == 0){
        // Mark the dataset for flushing
        flush = 1;
      }
    }
    hdfAttrNode->writeAttributeDataset(whenToSave, ndAttr, flush);
  }
  return status;
}

/** Close all attribute datasets and clear out memory
 */
asynStatus NDFileHDF5::closeAttributeDataset()
{
  asynStatus status = asynSuccess;
  std::tr1::shared_ptr<NDFileHDF5AttributeDataset> dsetPtr;
  static const char *functionName = "closeAttributeDataset";

  while (attrList.size() > 0){
    dsetPtr = attrList.front();
    attrList.pop_front();
    asynPrint(this->pasynUserSelf, ASYN_TRACE_FLOW, "%s::%s: closing attribute dataset \'%s\'\n",
              driverName, functionName, dsetPtr->getName().c_str());
    dsetPtr->closeAttributeDataset();
  }

  return status;
}

/** Convenience function to write a null terminated string as an HDF5 attribute
 *  to an HDF5 element (group or dataset)
 */
asynStatus NDFileHDF5::writeStringAttribute(hid_t element, const char * attrName, const char* attrStrValue)
{
  asynStatus status = asynSuccess;
  hid_t hdfdatatype;
  hid_t hdfattr;
  hid_t hdfattrdataspace;

  if (strlen(attrStrValue) > 0){
    hdfattrdataspace = H5Screate(H5S_SCALAR);
    hdfdatatype      = H5Tcopy(H5T_C_S1);
    H5Tset_size(hdfdatatype, strlen(attrStrValue));
    H5Tset_strpad(hdfdatatype, H5T_STR_NULLTERM);
    hdfattr          = H5Acreate2(element, attrName,
                                  hdfdatatype, hdfattrdataspace,
                                  H5P_DEFAULT, H5P_DEFAULT);
    H5Awrite(hdfattr, hdfdatatype, attrStrValue);
    H5Aclose(hdfattr);
    H5Sclose(hdfattrdataspace);
  }
  return status;
}


/** Configure the required dimensions for a dataset.
 *
 *  This method will call the configureDims method for each detector dataset
 *  created.
 */
asynStatus NDFileHDF5::configureDatasetDims(NDArray *pArray)
{
  int i = 0;
  int extradims = 0;
  int *numCapture=NULL;
  asynStatus status = asynSuccess;

  this->lock();
  if (this->multiFrameFile){
    struct extradimdefs_t {
      int sizeParamId;
      char* dimName;
    } extradimdefs[MAXEXTRADIMS] = {
        {NDFileHDF5_extraDimSizeY, this->extraDimNameY},
        {NDFileHDF5_extraDimSizeX, this->extraDimNameX},
        {NDFileHDF5_extraDimSizeN, this->extraDimNameN},
    };
    getIntegerParam(NDFileHDF5_nExtraDims, &extradims);
    extradims += 1;
    numCapture = (int *)calloc(extradims, sizeof(int));
    for (i=0; i<extradims; i++){
      getIntegerParam(extradimdefs[MAXEXTRADIMS - extradims + i].sizeParamId, &numCapture[i]);
    }
  } else {
    numCapture = (int *)calloc(1, sizeof(int));
  }
  int user_chunking[3] = {1,1,1};
  getIntegerParam(NDFileHDF5_nFramesChunks, &user_chunking[2]);
  getIntegerParam(NDFileHDF5_nRowChunks,    &user_chunking[1]);
  getIntegerParam(NDFileHDF5_nColChunks,    &user_chunking[0]);
  this->unlock();

  // Iterate over the stored detector data sets and configure the dimensions
  std::map<std::string, NDFileHDF5Dataset *>::iterator it_dset;
  for (it_dset = this->detDataMap.begin(); it_dset != this->detDataMap.end(); ++it_dset){
    it_dset->second->configureDims(pArray, this->multiFrameFile, extradims, numCapture, user_chunking);
  }
  
  if (numCapture != NULL) free( numCapture );
  return status;
}

/** Configure the HDF5 dimension definitions based on NDArray dimensions.
 * Initially this implementation just copies the dimension sizes from the NDArray
 * in the same order. A last infinite length dimension is added if multiple frames
 * are to be stored in the same file (in Capture or Stream mode).
 */
asynStatus NDFileHDF5::configureDims(NDArray *pArray)
{
  int i=0,j=0, extradims = 0, ndims=0;
  int numCapture;
  asynStatus status = asynSuccess;
  char strdims[DIMSREPORTSIZE];
  static const char *functionName = "configureDims";
  //strdims = (char*)calloc(DIMSREPORTSIZE, sizeof(char));

  this->lock();
  if (this->multiFrameFile)
  {
    getIntegerParam(NDFileHDF5_nExtraDims, &extradims);
    extradims += 1;
  }
  ndims = pArray->ndims + extradims;

  // first check whether the dimension arrays have been allocated
  // or the number of dimensions have changed.
  // If necessary free and reallocate new memory.
  if (this->maxdims == NULL || this->rank != ndims)
  {
    if (this->maxdims     != NULL) free(this->maxdims);
    if (this->chunkdims   != NULL) free(this->chunkdims);
    if (this->framesize   != NULL) free(this->framesize);
    if (this->dims        != NULL) free(this->dims);
    if (this->offset      != NULL) free(this->offset);
    if (this->virtualdims != NULL) free(this->virtualdims);

    //asynPrint(this->pasynUserSelf, ASYN_TRACE_FLOW,
    //          "%s::%s allocating dimension arrays\n",
    //          driverName, functionName);
    this->maxdims       = (hsize_t*)calloc(ndims,     sizeof(hsize_t));
    this->chunkdims     = (hsize_t*)calloc(ndims,     sizeof(hsize_t));
    this->framesize     = (hsize_t*)calloc(ndims,     sizeof(hsize_t));
    this->dims          = (hsize_t*)calloc(ndims,     sizeof(hsize_t));
    this->offset        = (hsize_t*)calloc(ndims,     sizeof(hsize_t));
    int nvirtual = extradims;
    if (nvirtual <= 0) nvirtual = 1;
    this->virtualdims   = (hsize_t*)calloc(nvirtual, sizeof(hsize_t));
  }

  if (this->multiFrameFile)
  {
    /* Configure the virtual dimensions -i.e. dimensions in addition
     * to the frame format.
     * Normally set to just 1 by default or -1 unlimited (in HDF5 terms)
     */
    //asynPrint(this->pasynUserSelf, ASYN_TRACE_FLOW, 
    //  "%s::%s Creating extradimdefs_t structure. Size=%d\n",
    //  driverName, functionName, MAXEXTRADIMS);
    struct extradimdefs_t {
      int sizeParamId;
      char* dimName;
    } extradimdefs[MAXEXTRADIMS] = {
        {NDFileHDF5_extraDimSizeY, this->extraDimNameY},
        {NDFileHDF5_extraDimSizeX, this->extraDimNameX},
        {NDFileHDF5_extraDimSizeN, this->extraDimNameN},
    };

    //asynPrint(this->pasynUserSelf, ASYN_TRACE_FLOW, 
    //  "%s::%s initialising the extradim sizes. extradims=%d\n",
    //  driverName, functionName, extradims);
    for (i=0; i<extradims; i++)
    {
      this->framesize[i] = (hsize_t)1;
      this->chunkdims[i]   = 1;
      this->maxdims[i]     = H5S_UNLIMITED;
      this->dims[i]        = 1;
      this->offset[i]      = 0; // because we increment offset *before* each write we need to start at -1

      getIntegerParam(extradimdefs[MAXEXTRADIMS - extradims + i].sizeParamId, &numCapture);
      this->virtualdims[i] = numCapture;
      //asynPrint(this->pasynUserSelf, ASYN_TRACE_FLOW, 
      //  "%s::%s extradim=%d ncapture=%d\n",
      //  driverName, functionName, i, numCapture);
      epicsSnprintf(this->ptrDimensionNames[i], DIMNAMESIZE, "%s", extradimdefs[MAXEXTRADIMS - extradims +i].dimName);
    }
  }

  this->rank = ndims;
  //asynPrint(this->pasynUserSelf, ASYN_TRACE_FLOW, 
  //  "%s::%s initialising the basic frame dimension sizes. rank=%d\n",
  //  driverName, functionName, this->rank);
  for (j=pArray->ndims-1,i=extradims; i<this->rank; i++,j--)
  {
  this->framesize[i] = (hsize_t)(pArray->dims[j].size);
    this->chunkdims[i]  = pArray->dims[j].size;
    this->maxdims[i]    = pArray->dims[j].size;
    this->dims[i]       = pArray->dims[j].size;
    this->offset[i]     = 0;
    epicsSnprintf(this->ptrDimensionNames[i],DIMNAMESIZE, "NDArray Dim%d", j);
  }

  // Collect the user defined chunking dimensions and check if they're valid
  //
  // A check is made to see if the user has input 0 or negative value (which is invalid)
  // in which case the size of the chunking is set to the maximum size of that dimension (full frame)
  // If the maximum of a particular dimension is set to a negative value -which is the case for
  // infinite lenght dimensions (-1); the chunking value is set to 1.
  int user_chunking[3] = {1,1,1};
  getIntegerParam(NDFileHDF5_nFramesChunks, &user_chunking[2]);
  getIntegerParam(NDFileHDF5_nRowChunks,    &user_chunking[1]);
  getIntegerParam(NDFileHDF5_nColChunks,    &user_chunking[0]);
  int max_items = 0;
  int hdfdim = 0;
  int fileWriteMode = 0;
  // Work out the number of chunking dims we are going to work with (number of array dims)
  int numDimsForChunking = pArray->ndims;
  getIntegerParam(NDFileWriteMode, &fileWriteMode);    
  // Check that we are not in single mode
  if (fileWriteMode != NDFileModeSingle){
    // There is another dimension (frame number)
    numDimsForChunking++;
  }
  // Loop over the number of user_chunking array elements
  for (i = 0; i<numDimsForChunking; i++)
  {
      hdfdim = ndims - i - 1;
      max_items = (int)this->maxdims[hdfdim];
      if (max_items <= 0)
      {
        max_items = 1; // For infinite length dimensions
      } else {
        if (user_chunking[i] > max_items) user_chunking[i] = max_items;
      }
      if (user_chunking[i] < 1) user_chunking[i] = max_items;
      assert(hdfdim >= 0); this->chunkdims[hdfdim] = user_chunking[i];
  }
  setIntegerParam(NDFileHDF5_nFramesChunks, user_chunking[2]);
  setIntegerParam(NDFileHDF5_nRowChunks,    user_chunking[1]);
  setIntegerParam(NDFileHDF5_nColChunks,    user_chunking[0]);
  this->unlock();

  for(i=0; i<pArray->ndims; i++) sprintf(strdims+(i*6), "%5d,", (int)pArray->dims[i].size);
  asynPrint(this->pasynUserSelf, ASYN_TRACE_FLOW, 
    "%s::%s  NDArray:   { %s }\n", 
    driverName, functionName, strdims);
  //free(strdims);
  char *strdimsrep = this->getDimsReport();
  asynPrint(this->pasynUserSelf, ASYN_TRACE_FLOW, 
    "%s::%s dimension report: %s\n", 
    driverName, functionName, strdimsrep);

  return status;
}

/** Configure compression
 */
asynStatus NDFileHDF5::configureCompression()
{
  asynStatus status = asynSuccess;
  int compressionScheme;
  int szipNumPixels = 0;
  int nbitPrecision = 0;
  int nbitOffset = 0;
  int zLevel = 0;
  static const char * functionName = "configureCompression";

  this->lock();
  getIntegerParam(NDFileHDF5_compressionType, &compressionScheme);
  getIntegerParam(NDFileHDF5_nbitsOffset, &nbitOffset);
  getIntegerParam(NDFileHDF5_nbitsPrecision, &nbitPrecision);
  getIntegerParam(NDFileHDF5_szipNumPixels, &szipNumPixels);
  getIntegerParam(NDFileHDF5_zCompressLevel, &zLevel);
  this->unlock();
  switch (compressionScheme)
  {
    case HDF5CompressNone:
      break;
    case HDF5CompressNumBits:
      this->lock();
      this->unlock();
      asynPrint(this->pasynUserSelf, ASYN_TRACE_FLOW, 
                "%s::%s Setting N-bit filter precision=%d bit offset=%d bit\n",
                driverName, functionName, nbitPrecision, nbitOffset);
      H5Tset_precision (this->datatype, nbitPrecision);
      H5Tset_offset (this->datatype, nbitOffset);
      H5Pset_nbit (this->cparms);

      // Finally read back the parameters we've just sent to HDF5
      nbitOffset = H5Tget_offset(this->datatype);
      nbitPrecision = (int)H5Tget_precision(this->datatype);
      this->lock();
      setIntegerParam(NDFileHDF5_nbitsOffset, nbitOffset);
      setIntegerParam(NDFileHDF5_nbitsPrecision, nbitPrecision);
      this->unlock();
      break;
    case HDF5CompressSZip:
      asynPrint(this->pasynUserSelf, ASYN_TRACE_FLOW, 
                "%s::%s Setting szip compression filter # pixels=%d\n",
                driverName, functionName, szipNumPixels);
      H5Pset_szip (this->cparms, H5_SZIP_NN_OPTION_MASK, szipNumPixels);
      break;
    case HDF5CompressZlib:
      asynPrint(this->pasynUserSelf, ASYN_TRACE_FLOW, 
                "%s::%s Setting zlib compression filter level=%d\n",
                driverName, functionName, zLevel);
      H5Pset_deflate(this->cparms, zLevel);
      break;
  }
  return status;
}

/** Translate the NDArray datatype to HDF5 datatypes 
 */
hid_t NDFileHDF5::typeNd2Hdf(NDDataType_t datatype)
{
  hid_t result;
  int fillvalue = 0;

  switch (datatype) 
  {
    case NDInt8:
      result = H5T_NATIVE_INT8;
      *(epicsInt8*)this->ptrFillValue = (epicsInt8)fillvalue;
      break;
    case NDUInt8:
      result = H5T_NATIVE_UINT8;
      *(epicsUInt8*)this->ptrFillValue = (epicsUInt8)fillvalue;
      break;
    case NDInt16:
      result = H5T_NATIVE_INT16;
      *(epicsInt16*)this->ptrFillValue = (epicsInt16)fillvalue;
      break;
    case NDUInt16:
      result = H5T_NATIVE_UINT16;
      *(epicsUInt16*)this->ptrFillValue = (epicsUInt16)fillvalue;
      break;
    case NDInt32:
      result = H5T_NATIVE_INT32;
      *(epicsInt32*)this->ptrFillValue = (epicsInt32)fillvalue;
      break;
    case NDUInt32:
      result = H5T_NATIVE_UINT32;
      *(epicsUInt32*)this->ptrFillValue = (epicsUInt32)fillvalue;
      break;
    case NDFloat32:
      result = H5T_NATIVE_FLOAT;
      *(epicsFloat32*)this->ptrFillValue = (epicsFloat32)fillvalue;
      break;
    case NDFloat64:
      result = H5T_NATIVE_DOUBLE;
      *(epicsFloat64*)this->ptrFillValue = (epicsFloat64)fillvalue;
      break;
    default:
      asynPrint(this->pasynUserSelf, ASYN_TRACE_ERROR, 
                "%s::%s cannot convert NDArrayType: %d to HDF5 datatype\n",
                driverName, "typeNd2Hdf", datatype);
      result = -1;
  }
  return result;
}

/** Iterate through all the local stored dimension information.
 * Returns a string where each line is an ASCII report of the value for each dimension.
 * Intended for development and debugging. This function is not thread safe.
 */
char* NDFileHDF5::getDimsReport()
{
  int i=0,j=0,extradims=0;
  size_t c=0;
  int maxlen = DIMSREPORTSIZE;
  char *strdims = this->dimsreport;

  this->lock();
  getIntegerParam(NDFileHDF5_nExtraDims, &extradims);
  this->unlock();
  extradims += 1;

  struct dimsizes_t {
    const char* name;
    unsigned long long* dimsize;
    int nd;
  } dimsizes[7] = {
      {"framesize", this->framesize, this->rank},
      {"chunkdims", this->chunkdims, this->rank},
      {"maxdims",   this->maxdims,   this->rank},
      {"dims",      this->dims,    this->rank},
      {"offset",    this->offset,    this->rank},
      {"virtual",   this->virtualdims, extradims},
      {NULL,        NULL,            0         },
  };

  strdims[0] = '\0';
  while (dimsizes[i].name!=NULL && c<DIMSREPORTSIZE && dimsizes[i].dimsize != NULL)
  {
    epicsSnprintf(strdims+c, maxlen-c, "\n%10s ", dimsizes[i].name);
    c = strlen(strdims);
    for(j=0; j<dimsizes[i].nd; j++)
    {
      epicsSnprintf(strdims+c, maxlen-c, "%6lli,", dimsizes[i].dimsize[j]);
      c = strlen(strdims);
    }
    //printf("name=%s c=%d rank=%d strdims: %s\n", dimsizes[i].name, c, dimsizes[i].nd, strdims);
    i++;
  }
  return strdims;
}

void NDFileHDF5::report(FILE *fp, int details)
{
  fprintf(fp, "Dimension report: %s\n", this->getDimsReport());
  // Call the base class report
  NDPluginFile::report(fp, details);
}

/** Configuration routine.  Called directly, or from the iocsh function in NDFileEpics */
extern "C" int NDFileHDF5Configure(const char *portName, int queueSize, int blockingCallbacks, 
                                   const char *NDArrayPort, int NDArrayAddr,
                                   int priority, int stackSize)
{
  // Stack Size must be a minimum of 2MB
  if (stackSize < 2097152) stackSize = 2097152;
  new NDFileHDF5(portName, queueSize, blockingCallbacks, NDArrayPort, NDArrayAddr,
                 priority, stackSize);
  return(asynSuccess);
}

void NDFileHDF5::checkForOpenFile()
{
  const char * functionName = "checkForOpenFile";
  /* Checking if the plugin already has a file open.
   * It would be nice if NDPluginFile class would accept an asynError returned from
   * this method and not increment the filecounter and name... However, for now we just
   * close the file that is open and open a new one. */
  if (this->file != 0){
    asynPrint(this->pasynUserSelf, ASYN_TRACE_ERROR, 
              "%s::%s file is already open. Closing it and opening new one.\n", 
              driverName, functionName);
    this->closeFile();
  }
}

bool NDFileHDF5::checkForSWMRMode()
{
  int SWMRMode = 0;
  bool SWMRAvailable = false;
  // Check if we are in SWMR mode
  getIntegerParam(NDFileHDF5_SWMRMode, &SWMRMode);
  // The following section is only available if SWMR is supported
  if (checkForSWMRSupported()){
    if (SWMRMode == 1){
      SWMRAvailable = true;
    }
  } else {
    // SMWR Support is not available due to the HDF5 library version compiled against
    SWMRAvailable = false;
  }

  return SWMRAvailable;
}

bool NDFileHDF5::checkForSWMRSupported()
{
  bool SWMRSupported = false;
  #if H5_VERSION_GE(1,9,178)
  SWMRSupported = true;
  #else
  SWMRSupported = false;
  #endif
  return SWMRSupported;
}

/** Add the default attributes from NDArrays into the local NDAttribute list.
 *
 * The relevant attributes are: uniqueId, timeStamp, epicsTS.secPastEpoch and
 * epicsTS.nsec.
 */
void NDFileHDF5::addDefaultAttributes(NDArray *pArray)
{
  this->pFileAttributes->add("NDArrayUniqueId",
                             "The unique ID of the NDArray",
                             NDAttrInt32, (void*)&(pArray->uniqueId));
  this->pFileAttributes->add("NDArrayTimeStamp",
                             "The timestamp of the NDArray as float64",
                             NDAttrFloat64, (void*)&(pArray->timeStamp));
  this->pFileAttributes->add("NDArrayEpicsTSSec",
                             "The NDArray EPICS timestamp seconds past epoch",
                             NDAttrUInt32, (void*)&(pArray->epicsTS.secPastEpoch));
  this->pFileAttributes->add("NDArrayEpicsTSnSec",
                             "The NDArray EPICS timestamp nanoseconds",
                             NDAttrUInt32, (void*)&(pArray->epicsTS.nsec));
}

/** Helper function to create a comma separated list of integers in a string
 *
 */
std::string comma_separated_list(int nelements, size_t *data)
{
  std::ostringstream num_str_convert;

  for (int i = 0; i < nelements; i++)
  {
    num_str_convert << data[i] << ",";
  }

  return num_str_convert.str();
}

/** Add the default attributes from NDArrays as HDF5 attributes on the detector datasets
 *
 */
asynStatus NDFileHDF5::writeDefaultDatasetAttributes(NDArray *pArray)
{
  asynStatus ret = asynSuccess;
  std::ostringstream num_str_convert;
  hdf5::DataSource const_src(hdf5::constant);
  const_src.set_when_to_save(hdf5::OnFileOpen);

  // First create some HDF5 attribute descriptions (constants) for each of the
  // NDArray data elements of interest
  std::vector<hdf5::Attribute> default_ndarray_attributes;

  hdf5::Attribute attr_numdims("NDArrayNumDims", const_src);
  attr_numdims.setOnFileOpen(true);
  num_str_convert << pArray->ndims;
  attr_numdims.source.set_const_datatype_value(hdf5::int32, num_str_convert.str());
  default_ndarray_attributes.push_back(attr_numdims);
  num_str_convert.str("");

  // Create the attributes which has one element for each dimension
  hdf5::Attribute attr_dim_offset("NDArrayDimOffset", const_src);
  for (int i = 0; i<pArray->ndims; i++) num_str_convert << pArray->dims[i].offset << ","; // Create comma separated string
  attr_dim_offset.source.set_const_datatype_value(hdf5::int32, num_str_convert.str());
  num_str_convert.str("");
  default_ndarray_attributes.push_back(attr_dim_offset);

  hdf5::Attribute attr_dim_binning("NDArrayDimBinning", const_src);
  for (int i = 0; i<pArray->ndims; i++) num_str_convert << pArray->dims[i].binning << ","; // Create comma separated string
  attr_dim_binning.source.set_const_datatype_value(hdf5::int32, num_str_convert.str());
  num_str_convert.str("");
  default_ndarray_attributes.push_back(attr_dim_binning);

  hdf5::Attribute attr_dim_reverse("NDArrayDimReverse", const_src);
  for (int i = 0; i<pArray->ndims; i++) num_str_convert << pArray->dims[i].reverse << ","; // Create comma separated string
  attr_dim_reverse.source.set_const_datatype_value(hdf5::int32, num_str_convert.str());
  num_str_convert.str("");
  default_ndarray_attributes.push_back(attr_dim_reverse);

  // Find a map of all detector datasets
  // (string name, Dataset object)
  hdf5::Group::MapDatasets_t det_dsets;
  this->layout.get_hdftree()->find_dsets(hdf5::detector, det_dsets);

  // Iterate over all detector datasets to attach the attributes
  hdf5::Group::MapDatasets_t::iterator it_det_dsets;
  std::vector<hdf5::Attribute>::iterator it_default_ndarray_attributes;
  for (it_det_dsets = det_dsets.begin(); it_det_dsets!=det_dsets.end(); ++it_det_dsets)
  {
    // Attach all the default attributes
    for (it_default_ndarray_attributes = default_ndarray_attributes.begin();
         it_default_ndarray_attributes != default_ndarray_attributes.end();
         ++it_default_ndarray_attributes)
    {
      it_det_dsets->second->add_attribute(*it_default_ndarray_attributes);
    }
  }

  return ret;
}

asynStatus NDFileHDF5::createNewFile(const char *fileName)
{
  herr_t hdfstatus;
  int tempAlign = 0;
  int tempThreshold = 0;
<<<<<<< HEAD
  int SWMRMode = 0;
=======
>>>>>>> 25d176f9
  static const char *functionName = "createNewFile";

  this->lock();
  getIntegerParam(NDFileHDF5_chunkBoundaryAlign, &tempAlign);
  getIntegerParam(NDFileHDF5_chunkBoundaryThreshold, (int*)&tempThreshold);
<<<<<<< HEAD
  // Check if we are in SWMR mode
  getIntegerParam(NDFileHDF5_SWMRMode, &SWMRMode);
=======
>>>>>>> 25d176f9
  this->unlock();

  /* File access property list: set the alignment boundary to a user defined block size
   * which ideally matches disk boundaries.
   * If user sets size to 0 we do not set alignment at all. */
  hid_t access_plist = H5Pcreate(H5P_FILE_ACCESS);
  hsize_t align = 0;
  if (tempAlign > 0){
    align = tempAlign;
  }
  hsize_t threshold = 0;
  if (tempThreshold > 0){
    threshold = tempThreshold;
  }
  if (align > 0){
    hdfstatus = H5Pset_alignment( access_plist, threshold, align );
    if (hdfstatus < 0){
      asynPrint(this->pasynUserSelf, ASYN_TRACE_ERROR,
          "%s%s Warning: failed to set boundary threshod=%llu and alignment=%llu bytes\n",
          driverName, functionName, threshold, align);
      H5Pget_alignment( access_plist, &threshold, &align );
      this->lock();
      setIntegerParam(NDFileHDF5_chunkBoundaryAlign, (int)align);
      setIntegerParam(NDFileHDF5_chunkBoundaryThreshold, (int)threshold);
      this->unlock();
    }
  }

  /* File creation property list: set the i-storek according to HDF group recommendations */
  H5Pset_fclose_degree(access_plist, H5F_CLOSE_STRONG);
  
  // Not required if SWMR is not supported
  #if H5_VERSION_GE(1,9,178)

  if (SWMRMode == 1){
    // Setup the flushing callback
    H5Pset_object_flush_cb(access_plist, cFlushCallback, this);

    // Set to use the latest library format
    H5Pset_libver_bounds(access_plist, H5F_LIBVER_LATEST, H5F_LIBVER_LATEST);
  }

  #endif
  
  hid_t create_plist = H5Pcreate(H5P_FILE_CREATE);
<<<<<<< HEAD
  
  // We only need to calculate an istorek value if we are not in SWMR mode
  if (checkForSWMRMode() == false){ 
    unsigned int istorek = this->calcIstorek();
    asynPrint(this->pasynUserSelf, ASYN_TRACE_FLOW,
              "%s::%s Setting istorek=%u\n",
              driverName, functionName, istorek);
    // Check if the calculated value of istorek is greater than the maximum allowed
    if (istorek > MAX_ISTOREK){
      // Cap the value at the maximum and notify of this
      istorek = MAX_ISTOREK;
      asynPrint(this->pasynUserSelf, ASYN_TRACE_WARNING,
                "%s::%s Istorek was greater than %u, using %u\n",
                driverName, functionName, istorek, istorek);
    }
    // Only set the istorek value if it is valid
    if (istorek <= 1){
      // Do not set this value as istorek, simply raise a warning
      asynPrint(this->pasynUserSelf, ASYN_TRACE_WARNING,
                "%s::%s Istorek is %u, using default\n",
                driverName, functionName, istorek);
    } else {
      // We should have a valid istorek value, submit it and check the result
      hdfstatus = H5Pset_istore_k(create_plist, istorek);
      if (hdfstatus < 0){
        asynPrint(this->pasynUserSelf, ASYN_TRACE_ERROR,
                  "%s%s Warning: failed to set istorek parameter = %u\n",
                  driverName, functionName, istorek);
      }
=======
  unsigned int istorek = this->calcIstorek();
  asynPrint(this->pasynUserSelf, ASYN_TRACE_FLOW,
            "%s::%s Calculated istorek=%u\n",
            driverName, functionName, istorek);
  // Check if the calculated value of istorek is greater than the maximum allowed
  if (istorek > MAX_ISTOREK){
    // Cap the value at the maximum and notify of this
    istorek = MAX_ISTOREK;
    asynPrint(this->pasynUserSelf, ASYN_TRACE_WARNING,
              "%s::%s Istorek was greater than %u, using %u\n",
              driverName, functionName, istorek, istorek);
  }
  // Only set the istorek value if it is valid
  if (istorek <= 1){
    // Do not set this value as istorek, simply raise a warning
    asynPrint(this->pasynUserSelf, ASYN_TRACE_WARNING,
              "%s::%s Istorek is %u, using default\n",
              driverName, functionName, istorek);
  } else {
    // We should have a valid istorek value, submit it and check the result
    hdfstatus = H5Pset_istore_k(create_plist, istorek);
    if (hdfstatus < 0){
      asynPrint(this->pasynUserSelf, ASYN_TRACE_ERROR,
                "%s%s Warning: failed to set istorek parameter = %u\n",
                driverName, functionName, istorek);
>>>>>>> 25d176f9
    }
  }

  this->file = H5Fcreate(fileName, H5F_ACC_TRUNC, create_plist, access_plist);
  if (this->file <= 0){
    asynPrint(this->pasynUserSelf, ASYN_TRACE_ERROR,
              "%s::%s Unable to create HDF5 file: %s\n", 
              driverName, functionName, fileName);
    this->file = 0;
    return asynError;
  }
  return asynSuccess;
}

/** Create the output file layout as specified by the XML layout.
 */
asynStatus NDFileHDF5::createFileLayout(NDArray *pArray)
{
  hid_t hdfdatatype;
  static const char *functionName = "createFileLayout";

  /*
   * Create the data space with appropriate dimensions
   */
  asynPrint(this->pasynUserSelf, ASYN_TRACE_FLOW, 
    "%s::%s Creating dataspace with given dimensions\n", 
    driverName, functionName);
  this->dataspace = H5Screate_simple(this->rank, this->framesize, this->maxdims);

  /*
   * Modify dataset creation properties, i.e. enable chunking.
   */
  this->cparms = H5Pcreate(H5P_DATASET_CREATE);
  asynPrint(this->pasynUserSelf, ASYN_TRACE_FLOW, 
    "%s::%s Configuring chunking\n", 
    driverName, functionName);
  H5Pset_chunk(this->cparms, this->rank, this->chunkdims);

  /* Get the datatype */
  hdfdatatype = this->typeNd2Hdf(pArray->dataType);
  this->datatype = H5Tcopy(hdfdatatype);

  /* configure compression if required */
  this->configureCompression();

  asynPrint(this->pasynUserSelf, ASYN_TRACE_FLOW, 
    "%s::%s Setting fillvalue\n", 
    driverName, functionName);
  H5Pset_fill_value(this->cparms, this->datatype, this->ptrFillValue );
  

  //We use MAX_LAYOUT_LEN instead of MAX_FILENAME_LEN because we want to be able to load
  // in an xml string or a file containing the xml
  char *layoutFile = new char[MAX_LAYOUT_LEN];
  layoutFile[MAX_LAYOUT_LEN - 1] = '\0';
  this->lock();
  int status = getStringParam(NDFileHDF5_layoutFilename, MAX_LAYOUT_LEN - 1, layoutFile);
  this->unlock();
  if (status){
    delete [] layoutFile;
    return asynError;
  }
  // Test here for invalid filename or empty filename.
  // If empty use default layout
  // If invalid raise an error but still use the default layout
  if (!strcmp(layoutFile, "")){
    asynPrint(this->pasynUserSelf, ASYN_TRACE_FLOW, "%s::%s Empty layout file, use default layout\n", driverName, functionName);
    status = this->layout.load_xml();
    if (status == -1){
      this->layout.unload_xml();
      delete [] layoutFile;
      return asynError;
    }
  } else {
    if (strstr(layoutFile, "<?xml") != NULL || this->fileExists(layoutFile)){
      // File specified and exists, use the file
      asynPrint(this->pasynUserSelf, ASYN_TRACE_FLOW, "%s::%s Layout file exists, using the file: %s\n",
                driverName, functionName, layoutFile);
    std::string strLayoutFile = std::string(layoutFile);
    status = this->layout.load_xml(strLayoutFile);
      if (status == -1){
        this->layout.unload_xml();
        delete[] layoutFile;
        return asynError;
      }
    } else {
      // The file does not exist, raise an error
      // Note that we should never get here as the file is verified prior to this
      asynPrint(this->pasynUserSelf, ASYN_TRACE_ERROR,
                "%s%s Warning: specified XML file does not exist\n",
                driverName, functionName);
      delete[] layoutFile;
      return asynError;
    }
  }
  delete [] layoutFile;

  // Append the default NDArray attributes to the detector datasets
  if (this->writeDefaultDatasetAttributes(pArray)) {
      asynPrint(this->pasynUserSelf, ASYN_TRACE_WARNING,
                "%s::%s WARNING Failed write default NDArray attributes to detector datasets\n",
                driverName, functionName);
      return asynError;
  }

  asynStatus ret = this->createXMLFileLayout();
  return ret;
}


/** EPICS iocsh shell commands */
static const iocshArg initArg0 = { "portName",iocshArgString};
static const iocshArg initArg1 = { "frame queue size",iocshArgInt};
static const iocshArg initArg2 = { "blocking callbacks",iocshArgInt};
static const iocshArg initArg3 = { "NDArray Port",iocshArgString};
static const iocshArg initArg4 = { "NDArray Addr",iocshArgInt};
static const iocshArg initArg5 = { "priority",iocshArgInt};
static const iocshArg initArg6 = { "stack size (min 2MB)",iocshArgInt};
static const iocshArg * const initArgs[] = {&initArg0,
                                            &initArg1,
                                            &initArg2,
                                            &initArg3,
                                            &initArg4,
                                            &initArg5,
                                            &initArg6};
static const iocshFuncDef initFuncDef = {"NDFileHDF5Configure",7,initArgs};
static void initCallFunc(const iocshArgBuf *args)
{
  NDFileHDF5Configure(args[0].sval, args[1].ival, args[2].ival, args[3].sval, 
                      args[4].ival, args[5].ival, args[6].ival);
}

extern "C" void NDFileHDF5Register(void)
{
  iocshRegister(&initFuncDef,initCallFunc);
}

extern "C" {
epicsExportRegistrar(NDFileHDF5Register);
}
<|MERGE_RESOLUTION|>--- conflicted
+++ resolved
@@ -83,11 +83,8 @@
 
   /* These operations are accessing parameter library, must take lock */
   this->lock();
-<<<<<<< HEAD
   // Reset flush counter
   setIntegerParam(NDFileHDF5_SWMRCbCounter, 0);
-=======
->>>>>>> 25d176f9
   getIntegerParam(NDFileNumCapture, &numCapture);
   getIntegerParam(NDFileHDF5_storeAttributes, &storeAttributes);
   getIntegerParam(NDFileHDF5_storePerformance, &storePerformance);
@@ -1183,10 +1180,7 @@
   }
 
   this->lock();
-<<<<<<< HEAD
   getIntegerParam(NDFileHDF5_dimAttDatasets, &dimAttDataset);
-=======
->>>>>>> 25d176f9
   getIntegerParam(NDFileNumCaptured, &numCaptured);
   getIntegerParam(NDFileHDF5_storeAttributes, &storeAttributes);
   getIntegerParam(NDFileHDF5_storePerformance, &storePerformance);
@@ -1336,51 +1330,9 @@
 
   if (flush > 0){
     if (numCaptured % flush == 0) {
-<<<<<<< HEAD
       if (checkForSWMRMode()){
         // We are in SWMR mode so flush the dataset for any readers
         status = this->detDataMap[destination]->flushDataset();
-=======
-      asynPrint(this->pasynUserSelf, ASYN_TRACE_FLOW, 
-        "%s::%s flushing metadata (%d)\n", 
-        driverName, functionName, numCaptured);
-      hdfstatus = H5Fflush( this->file, H5F_SCOPE_GLOBAL );
-      if (hdfstatus < 0) {
-        // If flushing fails then close file and abort as all following writes will fail as well
-        asynPrint(this->pasynUserSelf, ASYN_TRACE_ERROR,
-                  "%s::%s ERROR: could not flush file. Aborting\n",
-                  driverName, functionName);
-        hdfstatus = H5Sclose(this->dataspace);
-        if (hdfstatus){
-          asynPrint(this->pasynUserSelf, ASYN_TRACE_ERROR,
-                    "%s::%s ERROR: Dataspace did not close cleanly.\n",
-                    driverName, functionName);
-        }
-        hdfstatus = H5Pclose(this->cparms);
-        if (hdfstatus){
-          asynPrint(this->pasynUserSelf, ASYN_TRACE_ERROR,
-                    "%s::%s ERROR: Cparms did not close cleanly.\n",
-                    driverName, functionName);
-        }
-        hdfstatus = H5Tclose(this->datatype);
-        if (hdfstatus){
-          asynPrint(this->pasynUserSelf, ASYN_TRACE_ERROR,
-                    "%s::%s ERROR: Datatype did not close cleanly.\n",
-                    driverName, functionName);
-        }
-        hdfstatus = H5Fclose(this->file);
-        if (hdfstatus){
-          asynPrint(this->pasynUserSelf, ASYN_TRACE_ERROR,
-                    "%s::%s ERROR: File did not close cleanly.\n",
-                    driverName, functionName);
-        }
-        this->file = 0;
-        this->lock();
-        setIntegerParam(NDFileCapture, 0);
-        setIntegerParam(NDWriteFile, 0);
-        this->unlock();
-        return asynError;
->>>>>>> 25d176f9
       }
     }
   } else {
@@ -2167,14 +2119,7 @@
           perf_group = grp;
       }
     }
-<<<<<<< HEAD
     dims[0] = 1;
-=======
-
-    this->lock();
-    getIntegerParam(NDFileNumCaptured, &numCaptured);
-    this->unlock();
->>>>>>> 25d176f9
     dims[1] = 5;
 
     if(perf_group == NULL)
@@ -2259,11 +2204,7 @@
   int extraDims;
   int chunking = 0;
   int fileWriteMode = 0;
-<<<<<<< HEAD
   int dimAttDataset = 0;
-=======
-  hsize_t maxdims[2] = {H5S_UNLIMITED, H5S_UNLIMITED};
->>>>>>> 25d176f9
   hid_t groupDefault = -1;
   const char *attrNames[5] = {"NDAttrName", "NDAttrDescription", "NDAttrSourceType", "NDAttrSource", NULL};
   const char *attrStrings[5] = {NULL,NULL,NULL,NULL,NULL};
@@ -2273,32 +2214,8 @@
   int *numCapture=NULL;
 
   this->lock();
-<<<<<<< HEAD
   getIntegerParam(NDFileHDF5_dimAttDatasets, &dimAttDataset);
-=======
->>>>>>> 25d176f9
   getIntegerParam(NDFileHDF5_nExtraDims, &extraDims);
-  // Check the chunking value
-  getIntegerParam(NDFileHDF5_NDAttributeChunk, &chunking);
-  // If the chunking is zero then use the number of frames
-  if (chunking == 0){
-    // In this case we want to read back the number of frames and use this for chunking
-    // First check in case we are in single mode.
-    getIntegerParam(NDFileWriteMode, &fileWriteMode);
-    // Check that we are not in single mode
-    if (fileWriteMode == NDFileModeSingle){
-      // We are in single mode so chunk size should be set to 1 no matter the frame count
-      chunking = 1;
-    } else {
-      // We aren't in single mode so read the number of frames
-      getIntegerParam(NDFileNumCapture, &chunking);
-      if (chunking <= 0) {
-        // Special case: writing infinite number of frames, so we guess a good(ish) chunk number
-        chunking = 16*1024;
-      }
-    }
-  }
-  this->unlock();
 
   if (this->multiFrameFile){
     struct extradimdefs_t {
@@ -3051,20 +2968,14 @@
   herr_t hdfstatus;
   int tempAlign = 0;
   int tempThreshold = 0;
-<<<<<<< HEAD
   int SWMRMode = 0;
-=======
->>>>>>> 25d176f9
   static const char *functionName = "createNewFile";
 
   this->lock();
   getIntegerParam(NDFileHDF5_chunkBoundaryAlign, &tempAlign);
   getIntegerParam(NDFileHDF5_chunkBoundaryThreshold, (int*)&tempThreshold);
-<<<<<<< HEAD
   // Check if we are in SWMR mode
   getIntegerParam(NDFileHDF5_SWMRMode, &SWMRMode);
-=======
->>>>>>> 25d176f9
   this->unlock();
 
   /* File access property list: set the alignment boundary to a user defined block size
@@ -3110,13 +3021,12 @@
   #endif
   
   hid_t create_plist = H5Pcreate(H5P_FILE_CREATE);
-<<<<<<< HEAD
   
   // We only need to calculate an istorek value if we are not in SWMR mode
   if (checkForSWMRMode() == false){ 
     unsigned int istorek = this->calcIstorek();
     asynPrint(this->pasynUserSelf, ASYN_TRACE_FLOW,
-              "%s::%s Setting istorek=%u\n",
+              "%s::%s Calculated istorek=%u\n",
               driverName, functionName, istorek);
     // Check if the calculated value of istorek is greater than the maximum allowed
     if (istorek > MAX_ISTOREK){
@@ -3140,33 +3050,6 @@
                   "%s%s Warning: failed to set istorek parameter = %u\n",
                   driverName, functionName, istorek);
       }
-=======
-  unsigned int istorek = this->calcIstorek();
-  asynPrint(this->pasynUserSelf, ASYN_TRACE_FLOW,
-            "%s::%s Calculated istorek=%u\n",
-            driverName, functionName, istorek);
-  // Check if the calculated value of istorek is greater than the maximum allowed
-  if (istorek > MAX_ISTOREK){
-    // Cap the value at the maximum and notify of this
-    istorek = MAX_ISTOREK;
-    asynPrint(this->pasynUserSelf, ASYN_TRACE_WARNING,
-              "%s::%s Istorek was greater than %u, using %u\n",
-              driverName, functionName, istorek, istorek);
-  }
-  // Only set the istorek value if it is valid
-  if (istorek <= 1){
-    // Do not set this value as istorek, simply raise a warning
-    asynPrint(this->pasynUserSelf, ASYN_TRACE_WARNING,
-              "%s::%s Istorek is %u, using default\n",
-              driverName, functionName, istorek);
-  } else {
-    // We should have a valid istorek value, submit it and check the result
-    hdfstatus = H5Pset_istore_k(create_plist, istorek);
-    if (hdfstatus < 0){
-      asynPrint(this->pasynUserSelf, ASYN_TRACE_ERROR,
-                "%s%s Warning: failed to set istorek parameter = %u\n",
-                driverName, functionName, istorek);
->>>>>>> 25d176f9
     }
   }
 
