/* NDFileHDF5.cpp
 * Writes NDArrays to HDF5 files.
 *
 * Ulrik Kofoed Pedersen
 * March 20. 2011
 */

#define H5Gcreate_vers 2
#define H5Dopen_vers 2

#include <stdlib.h>
#include <stdio.h>
#include <string.h>
#include <list>
#include <cmath>
#include <iostream>
#include <sstream>
#include <hdf5.h>
#include <sys/stat.h>
// #include <hdf5_hl.h> // high level HDF5 API not currently used (requires use of library hdf5_hl)

#include <epicsStdio.h>
#include <epicsString.h>
#include <epicsTime.h>
#include <iocsh.h>
#define epicsAssertAuthor "the EPICS areaDetector collaboration (https://github.com/areaDetector/ADCore/issues)"
#include <epicsAssert.h>
#include <osiSock.h>

#include <asynDriver.h>

#include <epicsExport.h>
#include "NDFileHDF5.h"

#define METADATA_NDIMS 1
#define MAX_LAYOUT_LEN 1048576

enum HDF5Compression_t {HDF5CompressNone=0, HDF5CompressNumBits, HDF5CompressSZip, HDF5CompressZlib};

#define DIMSREPORTSIZE 512
#define DIMNAMESIZE 40
#define MAXEXTRADIMS 3
#define ALIGNMENT_BOUNDARY 1048576
#define INFINITE_FRAMES_CAPTURE 10000 /* Used to calculate istorek (the size of the chunk index binar search tree) when capturing infinite number of frames */

#ifdef HDF5_BTREE_IK_MAX_ENTRIES
  #define  MAX_ISTOREK ((HDF5_BTREE_IK_MAX_ENTRIES/2)-1)
#else
  #define MAX_ISTOREK 32767  /* HDF5 Binary Search tree max. */
#endif

static const char *driverName = "NDFileHDF5";

// This is a callback function for object flushing when in SWMR mode
static herr_t cFlushCallback(hid_t objectID, void *data)
{
  // The user data contains the pointer to our object
  NDFileHDF5 *ptr = (NDFileHDF5 *)data;
  // Call into the object to notify of a flush callback
  ptr->flushCallback();
  return 0;
}

/** Opens a HDF5 file.  
 * In write mode if NDFileModeMultiple is set then the first dataspace dimension is set to H5S_UNLIMITED to allow 
 * multiple arrays to be written to the same file.
 * NOTE: Does not currently support NDFileModeRead or NDFileModeAppend.
 * \param[in] fileName  Absolute path name of the file to open.
 * \param[in] openMode Bit mask with one of the access mode bits NDFileModeRead, NDFileModeWrite, NDFileModeAppend.
 *           May also have the bit NDFileModeMultiple set if the file is to be opened to write or read multiple 
 *           NDArrays into a single file.
 * \param[in] pArray Pointer to an NDArray; this array is used to determine the header information and data 
 *           structure for the file. 
 */
asynStatus NDFileHDF5::openFile(const char *fileName, NDFileOpenMode_t openMode, NDArray *pArray)
{
  int storeAttributes, storePerformance;
  static const char *functionName = "openFile";
  int numCapture;
  asynStatus status = asynSuccess;

  asynPrint(this->pasynUserSelf, ASYN_TRACE_FLOW, "%s::%s Filename: %s\n", driverName, functionName, fileName);

  /* These operations are accessing parameter library, must take lock */
  this->lock();
  // Reset flush counter
  setIntegerParam(NDFileHDF5_SWMRCbCounter, 0);
  getIntegerParam(NDFileNumCapture, &numCapture);
  getIntegerParam(NDFileHDF5_storeAttributes, &storeAttributes);
  getIntegerParam(NDFileHDF5_storePerformance, &storePerformance);

  // We don't support reading yet
  if (openMode & NDFileModeRead) {
    setIntegerParam(NDFileCapture, 0);
    setIntegerParam(NDWriteFile, 0);
    status = asynError;
  }
  
  // We don't support opening an existing file for appending yet
  if (openMode & NDFileModeAppend) {
    setIntegerParam(NDFileCapture, 0);
    setIntegerParam(NDWriteFile, 0);
    status = asynError;
  }

  // Check if an invalid (<0) number of frames has been configured for capture
  if (numCapture < 0) {
    asynPrint(this->pasynUserSelf, ASYN_TRACE_ERROR,
              "%s::%s Invalid number of frames to capture: %d. Please specify a number >= 0\n",
              driverName, functionName, numCapture);
    status = asynError;
  }

  // Verify the XML path and filename. Must be called with lock held.
  if (this->verifyLayoutXMLFile()){
    status = asynError;
  }
  this->unlock();
  if (status != asynSuccess) return status;


  // Check to see if a file is already open and close it
  this->checkForOpenFile();

  if (openMode & NDFileModeMultiple){
    this->multiFrameFile = true;
  } else {
    this->multiFrameFile = false;
    this->lock();
    setIntegerParam(NDFileHDF5_nExtraDims, 0);
    this->unlock();
  }

  epicsTimeGetCurrent(&this->prevts);
  this->opents = this->prevts;
  NDArrayInfo_t info;
  pArray->getInfo(&info);
  this->frameSize = (8.0 * info.totalBytes)/(1024.0 * 1024.0);
  this->bytesPerElement = info.bytesPerElement;

  // Construct an attribute list. We use a separate attribute list from the one in pArray
  // to avoid the need to copy the array.

  // First clear the list
  this->pFileAttributes->clear();

  // Insert default NDAttribute from the NDArray object (timestamps etc)
  this->addDefaultAttributes(pArray);

  // Now get the current values of the attributes for this plugin
  this->getAttributes(this->pFileAttributes);

  // Now append the attributes from the array which are already up to date from the driver and prior plugins
  pArray->pAttributeList->copy(this->pFileAttributes);

  asynPrint(this->pasynUserSelf, ASYN_TRACE_FLOW, 
            "%s::%s attribute list copied. num pArray attributes = %i local copy = %d\n",
            driverName, functionName, this->pFileAttributes->count(), pArray->pAttributeList->count());
  
  // Set the next record in the file to 0
  this->nextRecord = 0;

  // Work out the various dimensions used for the incoming data
  if (this->configureDims(pArray)){
    asynPrint(this->pasynUserSelf, ASYN_TRACE_ERROR, 
              "%s::%s ERROR Failed to configure dimensions\n",
              driverName, functionName);
    return asynError;
  }

  // Create the new file
  if (this->createNewFile(fileName)){
    asynPrint(this->pasynUserSelf, ASYN_TRACE_ERROR, 
              "%s::%s ERROR Failed to create a new output file\n",
              driverName, functionName);
    return asynError;
  }

  // Now create the layout within the file
  if (this->createFileLayout(pArray)){
    asynPrint(this->pasynUserSelf, ASYN_TRACE_ERROR, 
              "%s::%s ERROR Failed to create the specified file layout\n",
              driverName, functionName);
    return asynError;
  }

  // Set up the dimensions for each of the available datasets
  if (this->configureDatasetDims(pArray)){
    asynPrint(this->pasynUserSelf, ASYN_TRACE_ERROR, 
              "%s::%s ERROR Failed to configure dataset dimensions\n",
              driverName, functionName);
    return asynError;
  }

  if (storeAttributes == 1){
    this->createAttributeDataset(pArray);
<<<<<<< HEAD
    this->writeAttributeDataset(hdf5::OnFileOpen, 0, NULL);
=======
    this->writeAttributeDataset(hdf5::OnFileOpen);
>>>>>>> 24742540


    // Store any attributes that have been marked as onOpen
    if (this->storeOnOpenAttributes()){
      asynPrint(this->pasynUserSelf, ASYN_TRACE_ERROR, 
                "%s::%s ERROR Failed to store the onOpen attributes\n",
                driverName, functionName);
      return asynError;
    }

  }

  if (storePerformance == 1){
    this->configurePerformanceDataset();
    this->createPerformanceDataset();
  }

  // Create all of the hardlinks in the file
  hdf5::Root *root = this->layout.get_hdftree();
  this->createHardLinks(root);

  // Check if we are in SWMR mode
  if (checkForSWMRMode()){
    // Call the method to place the file into SWMR  
    if (startSWMR() == asynError){
      asynPrint(this->pasynUserSelf, ASYN_TRACE_ERROR, 
                "%s::%s ERROR Failed to start SWMR mode\n",
                driverName, functionName);
      return asynError;
    } else {
      // SWMR Mode is now active on the file, so we can notify external readers
      setIntegerParam(NDFileHDF5_SWMRRunning, 1);
    }
  }

  return asynSuccess;
}


asynStatus NDFileHDF5::startSWMR()
{
  const char* functionName = "startSWMR";

  // startSWMR is a no-op if the HDF version doesn't support it
  #if H5_VERSION_GE(1,9,178)

  if (!this->file) {
    return asynError;
  }
  asynPrint(this->pasynUserSelf, ASYN_TRACE_FLOW,
            "===== Start swmr write operation =======\n");
  hid_t hdfstatus = H5Fstart_swmr_write(this->file);
  if (hdfstatus < 0) {
    asynPrint(this->pasynUserSelf, ASYN_TRACE_ERROR,
              "%s::%s unable start SWMR write operation. ERRORCODE=%u\n",
              driverName, functionName, hdfstatus);
    return asynError;
  }
  return asynSuccess;

  #else
  // If this is called when we do not support SWMR then someone has done something
  // bad, so return an asynError
  asynPrint(this->pasynUserSelf, ASYN_TRACE_ERROR,
            "%s::%s SWMR write attempted but the library compiled against doesn't support it.\n",
            driverName, functionName);
  return asynError;
  #endif
}

asynStatus NDFileHDF5::flushCallback()
{
  int counter = 0;
  this->lock();
  getIntegerParam(NDFileHDF5_SWMRCbCounter, &counter);
  counter++;
  setIntegerParam(NDFileHDF5_SWMRCbCounter, counter);
  callParamCallbacks();
  this->unlock();
  return asynSuccess;
}

/** Create the groups and datasets in the HDF5 file.
 */
asynStatus NDFileHDF5::createXMLFileLayout()
{
  asynStatus retcode = asynSuccess;
  static const char *functionName = "createXMLFileLayout";
 
  // Clear out any previous onOpen and onClose vectors
  onOpenMap.clear();
  onCloseMap.clear();

  hdf5::Root *root = this->layout.get_hdftree();
  asynPrint(this->pasynUserSelf, ASYN_TRACE_FLOW, "%s::%s Root tree: %s\n",
            driverName, functionName,
            root->_str_().c_str());

  retcode = this->createTree(root, this->file);

  // Only proceed if there was no error in creating the tree
  if (retcode == asynSuccess){
    // Attempt to search for a dataset with a default flag and record the dataset name.
    // If no default is found then set the first as the default.
    // If no datasets are found then this is an error.
    hdf5::Dataset *dset;
    int retval = root->find_detector_default_dset(&dset);
    if (!retval){
      this->defDsetName = dset->get_full_name();
      asynPrint(this->pasynUserSelf, ASYN_TRACE_FLOW, 
                "%s::%s Default dataset name: %s\n",
                driverName, functionName, this->defDsetName.c_str());
    } else {
      if (detDataMap.size() > 0){
        // OK, no dataset specified as default, use the first
        std::map<std::string, NDFileHDF5Dataset *>::iterator it_dset = detDataMap.begin();
        this->defDsetName = it_dset->first;
        asynPrint(this->pasynUserSelf, ASYN_TRACE_FLOW,
                  "%s::%s No default dataset specified, using: %s\n",
                  driverName, functionName, this->defDsetName.c_str());
      } else {
        // This is bad news, apparently no detector datasets have been defined.
        // Return an error
        asynPrint(this->pasynUserSelf, ASYN_TRACE_ERROR, 
                  "%s::%s No detector datasets found, cannot continue\n",
                  driverName, functionName);
        return asynError;
      }
    }

    // Init the dataset destination NDAttribute name
    ndDsetName = "";
    // Check for NDAttribute name of data destination switch
    std::string ddest = this->layout.get_global("detector_data_destination");
    if (ddest != ""){
      ndDsetName = ddest;
    } else {
      // Nothing to do here
    }

  }
  
  return retcode;
}

/**
 * Check through attributes and store any that have been marked as onOpen
 */
asynStatus NDFileHDF5::storeOnOpenAttributes()
{
  asynStatus status = asynSuccess;
  const char *functionName = "storeOnOpenAttributes";

  // Loop over the stored onOpen elements
  for (std::map<std::string, hdf5::Element *>::iterator it_element = onOpenMap.begin() ; it_element != onOpenMap.end(); ++it_element){
    hdf5::Element *element = it_element->second;
    status = storeOnOpenCloseAttribute(element, true);
    if (status != asynSuccess){
      asynPrint(this->pasynUserSelf, ASYN_TRACE_ERROR, "%s::%s failed to store onOpen attributes\n",
                driverName, functionName);
      return status;
    }
  }
  return status;
}

/** Check through attributes and store any that have been marked as onClose
 */
asynStatus NDFileHDF5::storeOnCloseAttributes()
{
  asynStatus status = asynSuccess;
  const char *functionName = "storeOnCloseAttributes";

  // Loop over the stored onClose elements
  for (std::map<std::string, hdf5::Element *>::iterator it_element = onCloseMap.begin() ; it_element != onCloseMap.end(); ++it_element){
    hdf5::Element *element = it_element->second;
    status = storeOnOpenCloseAttribute(element, false);
    if (status != asynSuccess){
      asynPrint(this->pasynUserSelf, ASYN_TRACE_ERROR, "%s::%s failed to store onClose attributes\n",
                driverName, functionName);
      return status;
    }
  }
  return status;
}

/** Check attribute and store if marked as onOpen or onClose when opening or closing
 */
asynStatus NDFileHDF5::storeOnOpenCloseAttribute(hdf5::Element *element, bool open)
{
  asynStatus status = asynSuccess;
  NDAttribute *ndAttr = NULL;
  void* datavalue;
  int ret;
  bool saveAttribute = false;
  const char *functionName = "storeOnOpenCloseAttribute";

  hdf5::Element::MapAttributes_t::iterator it_attr;
  // Attempt to Open the Object, we do not know (or care?) if it is a group or dataset
  hid_t hdf_id = H5Oopen(this->file, element->get_full_name().c_str(), H5P_DEFAULT);
  // For each element search for any attributes that match the pArray
  for (it_attr=element->get_attributes().begin(); it_attr != element->get_attributes().end(); ++it_attr){
    saveAttribute = false;
    hdf5::Attribute &attr = it_attr->second; // Take a reference - i.e. *not* a copy!
    if (attr.source.is_src_ndattribute()){
      // Is the attribute marked as we require, if so mark it for saving
      if ((open == true) && (attr.is_onFileOpen() == true)){
        saveAttribute = true;
      }
      if ((open == false) && (attr.is_onFileClose() == true)){
        saveAttribute = true;
      }
      if (saveAttribute == true){
        // find the named attribute in the NDAttributeList
        ndAttr = this->pFileAttributes->find(attr.source.get_src_def().c_str());
        if (ndAttr == NULL){
          asynPrint(this->pasynUserSelf, ASYN_TRACE_WARNING, "%s::%s could not find attribute: %s\n",
                    driverName, functionName, attr.source.get_src_def().c_str());
        } else {
          // find the data based on datatype
          NDAttrDataType_t dataType;
          size_t dataSize;
          if (ndAttr->getValueInfo(&dataType, &dataSize) != ND_ERROR){
            datavalue = calloc(dataSize, sizeof(char));
            ret = ndAttr->getValue(dataType, datavalue, dataSize);
            if (ret == ND_ERROR) {
              asynPrint(this->pasynUserSelf, ASYN_TRACE_WARNING, "%s::%s could not get data from attribute: %s\n",
                        driverName, functionName, attr.get_name().c_str());
            } else {
              if (dataType != NDAttrString && dataType != NDAttrUndefined){
                hid_t hdfattrdataspace = H5Screate(H5S_SCALAR);
                hid_t hdfdatatype      = H5Tcopy(this->typeNd2Hdf((NDDataType_t)dataType));
                hid_t hdfattr = H5Acreate2(hdf_id, attr.get_name().c_str(), hdfdatatype, hdfattrdataspace, H5P_DEFAULT, H5P_DEFAULT);
                if (hdfattr < 0) {
                  asynPrint(this->pasynUserSelf, ASYN_TRACE_WARNING, "%s::%s unable to create attribute: %s\n",
                            driverName, functionName, attr.get_name().c_str());
                  H5Sclose(hdfattrdataspace);
                } else {
                  herr_t hdfstatus = H5Awrite(hdfattr, hdfdatatype, datavalue);
                  if (hdfstatus < 0) {
                    asynPrint(this->pasynUserSelf, ASYN_TRACE_WARNING, "%s::%s unable to write attribute: %s\n",
                              driverName, functionName, attr.get_name().c_str());
                  }
                  H5Aclose(hdfattr);
                  H5Sclose(hdfattrdataspace);
                }
              } else if(dataType == NDAttrString){
                // This is a string attribute
                std::string str_val((char *)datavalue);
                this->writeH5attrStr(hdf_id, attr.get_name(), str_val);
              }
            }
            if (datavalue){
              free(datavalue);
            }
          } else {
            asynPrint(this->pasynUserSelf, ASYN_TRACE_WARNING, "%s::%s could not get datatype information for attribute: %s\n",
                      driverName, functionName, attr.get_name().c_str());
          }
        }
      }
    }
  }
  H5Oclose(hdf_id);
  return status;
}

/** Create the root group and recursively create all subgroups and datasets in the HDF5 file.
 *
 */
asynStatus NDFileHDF5::createTree(hdf5::Group* root, hid_t h5handle)
{
  asynStatus retcode = asynSuccess;
  int storeAttributes;
  static const char *functionName = "createTree";

  if (root == NULL) return asynError; // sanity check

  std::string name = root->get_name();
  if (root->get_parent() == NULL){
    // This is a reserved element and should not be created.  Simply pass through
    hdf5::Group::MapGroups_t::const_iterator it_group;
    hdf5::Group::MapGroups_t& groups = root->get_groups();
    for (it_group = groups.begin(); it_group != groups.end(); ++it_group){
      // recursively call this function to create all subgroups
      retcode = this->createTree( it_group->second, h5handle );
    }
  } else {
    //First make the current group inside the given hdf handle.
    hid_t new_group = H5Gcreate(h5handle, name.c_str(), H5P_DEFAULT, H5P_DEFAULT, H5P_DEFAULT);
    if (new_group < 0){
      asynPrint(this->pasynUserSelf, ASYN_TRACE_ERROR, "%s::%s Failed to create the root group: %s\n",
                driverName, functionName, name.c_str());
      return asynError;
    }

    // Create all the datasets in this group
    hdf5::Group::MapDatasets_t::iterator it_dsets;
    hdf5::Group::MapDatasets_t& datasets = root->get_datasets();
    for (it_dsets = datasets.begin(); it_dsets != datasets.end(); ++it_dsets){
      if (it_dsets->second->data_source().is_src_ndattribute()) {
        // Creation of NDAttribute datasets are deferred to later
        // in createAttributeDataset()
        continue;
      }
      hid_t new_dset = this->createDataset(new_group, it_dsets->second);
      if (new_dset <= 0) {
        hdf5::Dataset *dset = it_dsets->second;
        asynPrint(this->pasynUserSelf, ASYN_TRACE_WARNING,
                  "%s::%s Failed to create dataset: %s. Continuing to next.\n",
                  driverName, functionName, dset->get_name().c_str());
        continue; // failure to create the datasets so move on to next. Should we delete the dset entry from the tree here?
      }
      // Write the hdf attributes to the dataset
      this->writeHdfAttributes( new_dset,  it_dsets->second);
      // Datasets are closed after data has been written
    }

    this->lock();
    getIntegerParam(NDFileHDF5_storeAttributes, &storeAttributes);
    this->unlock();
    if (storeAttributes == 1){
      // Set some attributes on the group
      this->writeHdfAttributes(new_group,  root);
    }

    hdf5::Group::MapGroups_t::const_iterator it_group;
    hdf5::Group::MapGroups_t& groups = root->get_groups();
    for (it_group = groups.begin(); it_group != groups.end(); ++it_group){
      // recursively call this function to create all subgroups
      retcode = this->createTree( it_group->second, new_group );
    }
    // close the handle to the group that we've created in this instance
    // of the function. This is to ensure we're not leaving any hanging,
    // unused, and unreferenced handles around.
    H5Gclose(new_group);
  }
  return retcode;
}

/** Create the hardlinks in the HDF5 file.
 *
 */
asynStatus NDFileHDF5::createHardLinks(hdf5::Group* root)
{
  asynStatus retcode = asynSuccess;
  static const char *functionName = "createHardLinks";

  if (root == NULL) return asynError; // sanity check

  std::string name = root->get_name();
  if (root->get_parent() == NULL){
    // This is a reserved element and cannot contain hard links.  Do its groups.
    hdf5::Group::MapGroups_t::const_iterator it_group;
    hdf5::Group::MapGroups_t& groups = root->get_groups();
    for (it_group = groups.begin(); it_group != groups.end(); ++it_group){
      // recursively call this function to create hardlinks in all subgroups
      retcode = this->createHardLinks(it_group->second);
    }
  } else {
    // Create all the hardlinks in this group
    hdf5::Group::MapHardLinks_t::iterator it_hardlinks;
    hdf5::Group::MapHardLinks_t& hardlinks = root->get_hardlinks();
    for (it_hardlinks = hardlinks.begin(); it_hardlinks != hardlinks.end(); ++it_hardlinks){
      std::string targetName = it_hardlinks->second->get_target();
      std::string linkName = it_hardlinks->second->get_full_name();
      herr_t err = H5Lcreate_hard(this->file, targetName.c_str(), this->file, linkName.c_str(), 0, 0);
      if (err < 0) {
        asynPrint(this->pasynUserSelf, ASYN_TRACE_ERROR, "%s::%s error creating hard link from: %s to %s\n",
                  driverName, functionName, targetName.c_str(), linkName.c_str());
      }
    }

    hdf5::Group::MapGroups_t::const_iterator it_group;
    hdf5::Group::MapGroups_t& groups = root->get_groups();
    for (it_group = groups.begin(); it_group != groups.end(); ++it_group){
      // recursively call this function to create hardlinks in all subgroups
      retcode = this->createHardLinks(it_group->second);
    }
  }
  return retcode;
}

/** Check this element for any attached attributes and write them out.
 *  Supported types are 'string', 'int' and 'float'.
 *
 *  The types 'int' and 'float' can contain 1D arrays, where each element is separated
 *  by a ','
 *
 */
void NDFileHDF5::writeHdfAttributes( hid_t h5_handle, hdf5::Element* element)
{
  hdf5::Element::MapAttributes_t::iterator it_attr;
  hdf5::DataType_t attr_dtype = hdf5::string;
  for (it_attr=element->get_attributes().begin(); it_attr != element->get_attributes().end(); ++it_attr){
    hdf5::Attribute &attr = it_attr->second; // Take a reference - i.e. *not* a copy!
    if (attr.source.is_src_ndattribute()){
      // This is an onOpen/Close ndattribute, store into the appropriate container
      if (attr.is_onFileOpen()){
        onOpenMap[element->get_full_name()] = element;
      } else if (attr.is_onFileClose()){
        onCloseMap[element->get_full_name()] = element;
      }
    } else {
      attr_dtype = attr.source.get_datatype();
      switch ( attr_dtype )
      {
        case hdf5::string:
          this->writeH5attrStr(h5_handle, attr.get_name(), attr.source.get_src_def());
          break;
        case hdf5::float64:
          this->writeH5attrFloat64(h5_handle, attr.get_name(), attr.source.get_src_def());
          break;
        case hdf5::int32:
          this->writeH5attrInt32(h5_handle, attr.get_name(), attr.source.get_src_def());
          break;
        default:
            asynPrint(this->pasynUserSelf, ASYN_TRACE_ERROR, "%s::writeHdfAttributes unknown type: unable to create attribute: %s\n",
              driverName, attr.get_name().c_str());
          break;
      }
    }
  }
}

hid_t NDFileHDF5::writeHdfConstDataset( hid_t h5_handle, hdf5::Dataset* dset)
{
  hdf5::DataType_t dtype = hdf5::string;

  if(dset != NULL && dset->data_source().is_src_constant())
  {
    dtype = dset->data_source().get_datatype();
    switch ( dtype )
    {
      case hdf5::string:
        return this->writeH5dsetStr(h5_handle, dset->get_name(), dset->data_source().get_src_def());
        break;
      case hdf5::float64:
        return this->writeH5dsetFloat64(h5_handle, dset->get_name(), dset->data_source().get_src_def());
        break;
      case hdf5::int32:
        return this->writeH5dsetInt32(h5_handle, dset->get_name(), dset->data_source().get_src_def());
        break;
      default:
        return -1;
        break;
    }
  }
  return -1;
}

/** 
 * Write a string constant dataset.
 */
hid_t NDFileHDF5::writeH5dsetStr(hid_t element, const std::string &name, const std::string &str_value) const
{
  herr_t hdfstatus = -1;
  hid_t hdfdatatype = -1;
  hid_t hdfdset = -1;
  hid_t hdfdataspace = -1;
  int rank = 1;
  hsize_t dims = 1;
  static const char *functionName = "writeH5dsetStr";

  asynPrint(this->pasynUserSelf, ASYN_TRACE_FLOW, "%s::%s name=%s value=%s\n",
            driverName, functionName,
            name.c_str(), str_value.c_str());

  hdfdataspace     = H5Screate_simple(rank, &dims, NULL);
  hdfdatatype      = H5Tcopy(H5T_C_S1);
  hdfstatus        = H5Tset_size(hdfdatatype, str_value.size());
  hdfstatus        = H5Tset_strpad(hdfdatatype, H5T_STR_NULLTERM);
  hdfdset          = H5Dcreate2(element, name.c_str(), hdfdatatype, hdfdataspace, H5P_DEFAULT, H5P_DEFAULT, H5P_DEFAULT);
  if (hdfdset < 0) {
    asynPrint(this->pasynUserSelf, ASYN_TRACE_ERROR, "%s::%s unable to create constant dataset: %s\n",
              driverName, functionName, name.c_str());
    H5Tclose(hdfdatatype);
    H5Sclose(hdfdataspace);
    return -1;
  }

  hdfstatus = H5Dwrite(hdfdset, hdfdatatype, H5S_ALL, H5S_ALL, H5P_DEFAULT, str_value.c_str());
  if (hdfstatus < 0) {
    asynPrint(this->pasynUserSelf, ASYN_TRACE_ERROR, "%s::%s unable to write constant dataset: %s\n",
              driverName, functionName, name.c_str());
    H5Aclose (hdfdset);
    H5Tclose(hdfdatatype);
    H5Sclose(hdfdataspace);
    return -1;
  }

  //H5Dclose (hdfdset);
  H5Tclose(hdfdatatype);
  H5Sclose(hdfdataspace);

  return hdfdset;
}

hid_t NDFileHDF5::writeH5dsetInt32(hid_t element, const std::string &name, const std::string &str_value) const
{
  herr_t hdfstatus = -1;
  hid_t hdfdatatype = -1;
  hid_t hdfdset = -1;
  hid_t hdfdataspace = -1;
  static const char *functionName = "writeH5dsetInt32";

  asynPrint(this->pasynUserSelf, ASYN_TRACE_FLOW, "%s::%s name=%s value=%s\n",
            driverName, functionName,
            name.c_str(), str_value.c_str());

  hdfdataspace = H5Screate(H5S_SCALAR);
  hdfdatatype  = H5Tcopy(H5T_NATIVE_INT32);

  // Check for an array
  std::vector<int> vect;
  std::stringstream ss(str_value);
  int i;
  while (ss >> i){
    vect.push_back(i);
    if (ss.peek() == ','){
      ss.ignore();
    }
  }
  // Here we have just a single value
  if (vect.size() == 1){
    hdfdset = H5Dcreate2(element, name.c_str(), hdfdatatype, hdfdataspace, H5P_DEFAULT, H5P_DEFAULT, H5P_DEFAULT);
    if (hdfdset < 0) {
      asynPrint(this->pasynUserSelf, ASYN_TRACE_ERROR, "%s::%s unable to create dataset: %s\n",
                driverName, functionName, name.c_str());
      H5Sclose(hdfdataspace);
      return -1;
    }
    epicsInt32 ival;
    sscanf(str_value.c_str(), "%d", &ival);
    hdfstatus = H5Dwrite(hdfdset, hdfdatatype, H5S_ALL, H5S_ALL, H5P_DEFAULT, &ival);
    if (hdfstatus < 0) {
      asynPrint(this->pasynUserSelf, ASYN_TRACE_ERROR, "%s::%s unable to write dataset: %s\n",
                driverName, functionName, name.c_str());
      H5Dclose(hdfdset);
      H5Sclose(hdfdataspace);
      return -1;
    }
  } else {
    // Here we have an array of integer values
    asynPrint(this->pasynUserSelf, ASYN_TRACE_FLOW, "%s::%s array found, size: %d\n",
              driverName, functionName, (int)vect.size());
    // Vector array of integers
    hsize_t dims[1];
    dims[0] = vect.size();
    int *ivalues = new int[vect.size()];
    for (int index = 0; index < (int)vect.size(); index++){
      ivalues[index] = vect[index];
    }
    hdfdataspace = H5Screate(H5S_SIMPLE);
    H5Sset_extent_simple(hdfdataspace, 1, dims, NULL);
    hdfdset = H5Dcreate2(element, name.c_str(), hdfdatatype, hdfdataspace, H5P_DEFAULT, H5P_DEFAULT, H5P_DEFAULT);
    if (hdfdset < 0) {
      delete [] ivalues;
      asynPrint(this->pasynUserSelf, ASYN_TRACE_ERROR, "%s::%s unable to create dataset: %s\n",
                driverName, functionName, name.c_str());
      H5Sclose(hdfdataspace);
      return -1;
    }
    hdfstatus = H5Dwrite(hdfdset, hdfdatatype, H5S_ALL, H5S_ALL, H5P_DEFAULT, ivalues);
    delete [] ivalues;
    if (hdfstatus < 0) {
      asynPrint(this->pasynUserSelf, ASYN_TRACE_ERROR, "%s::%s unable to write dataset: %s\n",
                driverName, functionName, name.c_str());
      H5Dclose (hdfdset);
      H5Sclose(hdfdataspace);
      return -1;
    }
  }
  //H5Dclose (hdfdset);
  H5Sclose(hdfdataspace);
  return hdfdset;

}

hid_t NDFileHDF5::writeH5dsetFloat64(hid_t element, const std::string &name, const std::string &str_value) const
{
  herr_t hdfstatus = -1;
  hid_t hdfdatatype = -1;
  hid_t hdfdset = -1;
  hid_t hdfdataspace = -1;
  static const char *functionName = "writeH5dsetFloat64";

  asynPrint(this->pasynUserSelf, ASYN_TRACE_FLOW, "%s::%s name=%s value=%s\n",
            driverName, functionName,
            name.c_str(), str_value.c_str());

  hdfdataspace = H5Screate(H5S_SCALAR);
  hdfdatatype  = H5Tcopy(H5T_NATIVE_DOUBLE);

  // Check for an array
  std::vector<double> vect;
  std::stringstream ss(str_value);
  double i;
  while (ss >> i){
    vect.push_back(i);
    if (ss.peek() == ','){
      ss.ignore();
    }
  }
  // Here we have just a single value
  if (vect.size() == 1){
    hdfdset = H5Dcreate2(element, name.c_str(), hdfdatatype, hdfdataspace, H5P_DEFAULT, H5P_DEFAULT, H5P_DEFAULT);
    if (hdfdset < 0) {
      asynPrint(this->pasynUserSelf, ASYN_TRACE_ERROR, "%s::%s unable to create dataset: %s\n",
                driverName, functionName, name.c_str());
      H5Sclose(hdfdataspace);
      return -1;
    }
    double fval;
    sscanf(str_value.c_str(), "%lf", &fval);
    hdfstatus = H5Dwrite(hdfdset, hdfdatatype, H5S_ALL, H5S_ALL, H5P_DEFAULT, &fval);
    if (hdfstatus < 0) {
      asynPrint(this->pasynUserSelf, ASYN_TRACE_ERROR, "%s::%s unable to write dataset: %s\n",
                driverName, functionName, name.c_str());
      H5Dclose (hdfdset);
      H5Sclose(hdfdataspace);
      return -1;
    }
  } else {
    // Here we have an array of integer values
    asynPrint(this->pasynUserSelf, ASYN_TRACE_FLOW, "%s::%s array found, size: %d\n",
              driverName, functionName, (int)vect.size());
    // Vector array of doubles
    hsize_t dims[1];
    dims[0] = vect.size();
    double *fvalues = new double[vect.size()];
    for (int index = 0; index < (int)vect.size(); index++){
      fvalues[index] = vect[index];
    }
    hdfdataspace = H5Screate(H5S_SIMPLE);
    H5Sset_extent_simple(hdfdataspace, 1, dims, NULL);
    hdfdset = H5Dcreate2(element, name.c_str(), hdfdatatype, hdfdataspace, H5P_DEFAULT, H5P_DEFAULT, H5P_DEFAULT);
    if (hdfdset < 0) {
      delete [] fvalues;
      asynPrint(this->pasynUserSelf, ASYN_TRACE_ERROR, "%s::%s unable to create dataset: %s\n",
                driverName, functionName, name.c_str());
      H5Sclose(hdfdataspace);
      return -1;
    }
    hdfstatus = H5Dwrite(hdfdset, hdfdatatype, H5S_ALL, H5S_ALL, H5P_DEFAULT, fvalues);
    delete [] fvalues;
    if (hdfstatus < 0) {
      asynPrint(this->pasynUserSelf, ASYN_TRACE_ERROR, "%s::%s unable to write dataset: %s\n",
                driverName, functionName, name.c_str());
      H5Dclose(hdfdset);
      H5Sclose(hdfdataspace);
      return -1;
    }
  }
  //H5Dclose (hdfdset);
  H5Sclose(hdfdataspace);
  return hdfdset;

}

/**
 * Create the dataset and write it out.
 *
 * Only detector and constant datasets are created in the file out at this time.
 *
 * NDAttribute datasets are created elsewhere in createAttributeDatasets()
 */
hid_t NDFileHDF5::createDataset(hid_t group, hdf5::Dataset *dset)
{
  int retcode = -1;
  if (dset == NULL) return -1; // sanity check

  if (dset->data_source().is_src_detector()) {
      retcode = this->createDatasetDetector(group, dset);
  }
  else if(dset->data_source().is_src_constant()) {
      retcode = this->writeHdfConstDataset(group,  dset);
  }
  else {
    retcode = -1;
  }
  return retcode;
}

/**
 * Write a string constant attribute.
 */
void NDFileHDF5::writeH5attrStr(hid_t element, const std::string &attr_name, const std::string &str_attr_value) const
{
  herr_t hdfstatus = -1;
  hid_t hdfdatatype = -1;
  hid_t hdfattr = -1;
  hid_t hdfattrdataspace = -1;
  static const char *functionName = "writeH5attrStr";

  asynPrint(this->pasynUserSelf, ASYN_TRACE_FLOW, "%s::%s name=%s value=%s\n",
            driverName, functionName,
            attr_name.c_str(), str_attr_value.c_str());

  hdfattrdataspace = H5Screate(H5S_SCALAR);
  hdfdatatype      = H5Tcopy(H5T_C_S1);
  hdfstatus        = H5Tset_size(hdfdatatype, str_attr_value.size());
  hdfstatus        = H5Tset_strpad(hdfdatatype, H5T_STR_NULLTERM);
  hdfattr          = H5Acreate2(element, attr_name.c_str(), hdfdatatype, hdfattrdataspace, H5P_DEFAULT, H5P_DEFAULT);
  if (hdfattr < 0) {
    asynPrint(this->pasynUserSelf, ASYN_TRACE_ERROR, "%s::%s unable to create attribute: %s\n",
              driverName, functionName, attr_name.c_str());
    H5Sclose(hdfattrdataspace);
    return;
  }

  hdfstatus = H5Awrite(hdfattr, hdfdatatype, str_attr_value.c_str());
  if (hdfstatus < 0) {
    asynPrint(this->pasynUserSelf, ASYN_TRACE_ERROR, "%s::%s unable to write attribute: %s\n",
              driverName, functionName, attr_name.c_str());
    H5Aclose (hdfattr);
    H5Sclose(hdfattrdataspace);
    return;
  }
  H5Aclose (hdfattr);
  H5Sclose(hdfattrdataspace);
  return;
}

/** 
 * Write an int (or array of ints) constant attribute.
 */
void NDFileHDF5::writeH5attrInt32(hid_t element, const std::string &attr_name, const std::string &str_attr_value) const
{
  herr_t hdfstatus = -1;
  hid_t hdfdatatype = -1;
  hid_t hdfattr = -1;
  hid_t hdfattrdataspace = -1;
  static const char *functionName = "writeH5attrInt32";

  asynPrint(this->pasynUserSelf, ASYN_TRACE_FLOW, "%s::%s name=%s value=%s\n",
            driverName, functionName,
            attr_name.c_str(), str_attr_value.c_str());

  hdfattrdataspace = H5Screate(H5S_SCALAR);
  hdfdatatype      = H5Tcopy(H5T_NATIVE_INT32);

  // Check for an array
  std::vector<int> vect;
  std::stringstream ss(str_attr_value);
  int i;
  while (ss >> i){
    vect.push_back(i);
    if (ss.peek() == ','){
      ss.ignore();
    }
  }
  // Here we have just a single value
  if (vect.size() == 1){
    hdfattr = H5Acreate2(element, attr_name.c_str(), hdfdatatype, hdfattrdataspace, H5P_DEFAULT, H5P_DEFAULT);
    if (hdfattr < 0) {
      asynPrint(this->pasynUserSelf, ASYN_TRACE_ERROR, "%s::%s unable to create attribute: %s\n",
                driverName, functionName, attr_name.c_str());
      H5Sclose(hdfattrdataspace);
      return;
    }
    epicsInt32 ival;
    sscanf(str_attr_value.c_str(), "%d", &ival);
    hdfstatus = H5Awrite(hdfattr, hdfdatatype, &ival);
    if (hdfstatus < 0) {
      asynPrint(this->pasynUserSelf, ASYN_TRACE_ERROR, "%s::%s unable to write attribute: %s\n",
                driverName, functionName, attr_name.c_str());
      H5Aclose (hdfattr);
      H5Sclose(hdfattrdataspace);
      return;
    }
  } else {
    // Here we have an array of integer values
    asynPrint(this->pasynUserSelf, ASYN_TRACE_FLOW, "%s::%s array found, size: %d\n",
              driverName, functionName, (int)vect.size());
    // Vector array of integers
    hsize_t dims[1];
    dims[0] = vect.size();
    int *ivalues = new int[vect.size()];
    for (int index = 0; index < (int)vect.size(); index++){
      ivalues[index] = vect[index];
    }
    hdfattrdataspace = H5Screate(H5S_SIMPLE);
    H5Sset_extent_simple(hdfattrdataspace, 1, dims, NULL);
    hdfattr = H5Acreate2(element, attr_name.c_str(), hdfdatatype, hdfattrdataspace, H5P_DEFAULT, H5P_DEFAULT);
    if (hdfattr < 0) {
      delete [] ivalues;
      asynPrint(this->pasynUserSelf, ASYN_TRACE_ERROR, "%s::%s unable to create attribute: %s\n",
                driverName, functionName, attr_name.c_str());
      H5Sclose(hdfattrdataspace);
      return;
    }
    hdfstatus = H5Awrite(hdfattr, hdfdatatype, ivalues);
    delete [] ivalues;
    if (hdfstatus < 0) {
      asynPrint(this->pasynUserSelf, ASYN_TRACE_ERROR, "%s::%s unable to write attribute: %s\n",
                driverName, functionName, attr_name.c_str());
      H5Aclose (hdfattr);
      H5Sclose(hdfattrdataspace);
      return;
    }
  }
  H5Aclose (hdfattr);
  H5Sclose(hdfattrdataspace);
  return;
}

/** 
 * Write a float (or array of floats) constant attribute.
 */
void NDFileHDF5::writeH5attrFloat64(hid_t element, const std::string &attr_name, const std::string &str_attr_value) const
{
  herr_t hdfstatus = -1;
  hid_t hdfdatatype = -1;
  hid_t hdfattr = -1;
  hid_t hdfattrdataspace = -1;
  static const char *functionName = "writeH5attrFloat64";

  asynPrint(this->pasynUserSelf, ASYN_TRACE_FLOW, "%s::%s name=%s value=%s\n",
            driverName, functionName,
            attr_name.c_str(), str_attr_value.c_str());

  hdfattrdataspace = H5Screate(H5S_SCALAR);
  hdfdatatype      = H5Tcopy(H5T_NATIVE_DOUBLE);

  // Check for an array
  std::vector<double> vect;
  std::stringstream ss(str_attr_value);
  double i;
  while (ss >> i){
    vect.push_back(i);
    if (ss.peek() == ','){
      ss.ignore();
    }
  }
  // Here we have just a single value
  if (vect.size() == 1){
    hdfattr = H5Acreate2(element, attr_name.c_str(), hdfdatatype, hdfattrdataspace, H5P_DEFAULT, H5P_DEFAULT);
    if (hdfattr < 0) {
      asynPrint(this->pasynUserSelf, ASYN_TRACE_ERROR, "%s::%s unable to create attribute: %s\n",
                driverName, functionName, attr_name.c_str());
      H5Sclose(hdfattrdataspace);
      return;
    }
    double fval;
    sscanf(str_attr_value.c_str(), "%lf", &fval);
    hdfstatus = H5Awrite(hdfattr, hdfdatatype, &fval);
    if (hdfstatus < 0) {
      asynPrint(this->pasynUserSelf, ASYN_TRACE_ERROR, "%s::%s unable to write attribute: %s\n",
                driverName, functionName, attr_name.c_str());
      H5Aclose (hdfattr);
      H5Sclose(hdfattrdataspace);
      return;
    }
  } else {
    // Here we have an array of integer values
    asynPrint(this->pasynUserSelf, ASYN_TRACE_FLOW, "%s::%s array found, size: %d\n",
              driverName, functionName, (int)vect.size());
    // Vector array of doubles
    hsize_t dims[1];
    dims[0] = vect.size();
    double *fvalues = new double[vect.size()];
    for (int index = 0; index < (int)vect.size(); index++){
      fvalues[index] = vect[index];
    }
    hdfattrdataspace = H5Screate(H5S_SIMPLE);
    H5Sset_extent_simple(hdfattrdataspace, 1, dims, NULL);
    hdfattr = H5Acreate2(element, attr_name.c_str(), hdfdatatype, hdfattrdataspace, H5P_DEFAULT, H5P_DEFAULT);
    if (hdfattr < 0) {
      delete [] fvalues;
      asynPrint(this->pasynUserSelf, ASYN_TRACE_ERROR, "%s::%s unable to create attribute: %s\n",
                driverName, functionName, attr_name.c_str());
      H5Sclose(hdfattrdataspace);
      return;
    }
    hdfstatus = H5Awrite(hdfattr, hdfdatatype, fvalues);
    delete [] fvalues;
    if (hdfstatus < 0) {
      asynPrint(this->pasynUserSelf, ASYN_TRACE_ERROR, "%s::%s unable to write attribute: %s\n",
                driverName, functionName, attr_name.c_str());
      H5Aclose (hdfattr);
      H5Sclose(hdfattrdataspace);
      return;
    }
  }
  H5Aclose (hdfattr);
  H5Sclose(hdfattrdataspace);
  return;
}

/**
 * Utility method to convert from hdf5 to hid datatype.
 */
hid_t NDFileHDF5::fromHdfToHidDatatype(hdf5::DataType_t in) const
{
  hid_t out;
  switch(in)
  {
  case hdf5::int8:
    out = H5T_NATIVE_INT8; break;
  case hdf5::uint8:
    out = H5T_NATIVE_UINT8; break;
  case hdf5::int16:
    out = H5T_NATIVE_INT16; break;
  case hdf5::uint16:
    out = H5T_NATIVE_UINT16; break;
  case hdf5::int32:
    out = H5T_NATIVE_INT32; break;
  case hdf5::uint32:
    out = H5T_NATIVE_UINT32; break;
  case hdf5::float32:
    out = H5T_NATIVE_FLOAT; break;
  case hdf5::float64:
    out = H5T_NATIVE_DOUBLE; break;
  case hdf5::string:
    out = H5T_C_S1; break;
  default:
    out = H5T_NATIVE_INT8;
    break;
  }
  return out;
}

/** Create a dataset in the HDF5 file with the details defined in the dset argument.
 * Return the hid_t handle to the new dataset on success; -1 on error.
 * Errors: fail to set chunk size or failure to create the dataset in the file.
 */
hid_t NDFileHDF5::createDatasetDetector(hid_t group, hdf5::Dataset *dset)
{
  static const char *functionName = "createDatasetDetector";

  if (dset == NULL) return -1; // sanity check
  hid_t dataset = -1;

  hid_t dset_access_plist = H5Pcreate(H5P_DATASET_ACCESS);
  hsize_t nbytes = this->calcChunkCacheBytes();
  hsize_t nslots = this->calcChunkCacheSlots();
  asynPrint(this->pasynUserSelf, ASYN_TRACE_FLOW, "%s::%s Setting cache size=%d slots=%d\n",
            driverName, functionName,
            (int)nbytes, (int)nslots);
  H5Pset_chunk_cache( dset_access_plist, (size_t)nslots, (size_t)nbytes, 1.0);

  /*
   * Create a new dataset within the file using cparms
   * creation properties.
   */
  const char * dsetname = dset->get_name().c_str();

  asynPrint(this->pasynUserSelf, ASYN_TRACE_FLOW, 
            "%s::%s Creating first empty dataset called \"%s\"\n", 
            driverName, functionName, dsetname);
  dataset = H5Dcreate2(group, dsetname, this->datatype, this->dataspace,
                       H5P_DEFAULT, this->cparms, dset_access_plist);

  // Store the dataset into the detector dataset map
  this->detDataMap[dset->get_full_name()] = new NDFileHDF5Dataset(this->pasynUserSelf, dset->get_name(), dataset);

  return dataset;
}

/** Writes NDArray data to a HDF5 file.
  * \param[in] pArray Pointer to an NDArray to write to the file. This function can be called multiple
  *            times between the call to openFile and closeFile if NDFileModeMultiple was set in 
  *            openMode in the call to NDFileHDF5::openFile.
  */
asynStatus NDFileHDF5::writeFile(NDArray *pArray)
{
  herr_t hdfstatus = 0;
  asynStatus status = asynSuccess;
  int storeAttributes, storePerformance, flush;
  int dimAttDataset = 0;
<<<<<<< HEAD
  int posRunning = 0;
  char posNameDimN[MAX_STRING_SIZE];
  char posNameDimX[MAX_STRING_SIZE];
  char posNameDimY[MAX_STRING_SIZE];
=======
>>>>>>> 24742540
  epicsTimeStamp startts, endts;
  epicsInt32 numCaptured;
  double dt=0.0, period=0.0, runtime = 0.0;
  int extradims = 0;
<<<<<<< HEAD
  int offsets[3] = {0, 0, 0};
=======
>>>>>>> 24742540
  static const char *functionName = "writeFile";

  if (this->file == 0) {
    asynPrint(this->pasynUserSelf, ASYN_TRACE_FLOW, 
              "%s::%s file is not open!\n", 
              driverName, functionName);
    return asynError;
  }

  this->lock();
  getIntegerParam(NDFileHDF5_dimAttDatasets, &dimAttDataset);
  getIntegerParam(NDFileNumCaptured, &numCaptured);
  getIntegerParam(NDFileHDF5_storeAttributes, &storeAttributes);
  getIntegerParam(NDFileHDF5_storePerformance, &storePerformance);
  getIntegerParam(NDFileHDF5_flushNthFrame, &flush);
  getIntegerParam(NDFileHDF5_nExtraDims, &extradims);
<<<<<<< HEAD
  getIntegerParam(NDFileHDF5_posRunning, &posRunning);
  getStringParam(NDFileHDF5_posNameDimN, MAX_STRING_SIZE, posNameDimN);
  getStringParam(NDFileHDF5_posNameDimX, MAX_STRING_SIZE, posNameDimX);
  getStringParam(NDFileHDF5_posNameDimY, MAX_STRING_SIZE, posNameDimY);
=======
>>>>>>> 24742540
  this->unlock();

  if (numCaptured == 1) epicsTimeGetCurrent(&this->firstFrame);

  if (storeAttributes == 1){
    // Update attribute list. We use a separate attribute list
    // from the one in pArray to avoid the need to copy the array.
    // Get the current values of the attributes for this plugin
    asynPrint(this->pasynUserSelf, ASYN_TRACE_FLOW, 
              "%s::%s getting attribute list\n", 
              driverName, functionName);
    status = (asynStatus)this->getAttributes(this->pFileAttributes);
    if (status != asynSuccess){
      asynPrint(this->pasynUserSelf, ASYN_TRACE_ERROR,
                "%s::%s ERROR: could not update the attribute list\n",
                driverName, functionName);
      return asynError;
    }

    // Insert default NDAttribute from the NDArray object (timestamps etc)
    this->addDefaultAttributes(pArray);

    // Now append the attributes from the array which are already up to date from
    // the driver and prior plugins
    asynPrint(this->pasynUserSelf, ASYN_TRACE_FLOW, 
              "%s::%s copying attribute list\n", 
              driverName, functionName);
    status = (asynStatus)pArray->pAttributeList->copy(this->pFileAttributes);
    if (status != asynSuccess){
      asynPrint(this->pasynUserSelf, ASYN_TRACE_ERROR,
                "%s::%s ERROR: could not append attributes to NDArray from driver\n",
                driverName, functionName);
      return asynError;
    }
  }

  // If we have a defined dataset destination NDAttribute name then we need to find the
  // destination of this frame
  std::string destination = this->defDsetName;
  if (this->ndDsetName != ""){
    NDAttribute *destAtt = pArray->pAttributeList->find(this->ndDsetName.c_str());
    if (destAtt){
      char pValue[128];
      if (destAtt->getValue(NDAttrString, pValue, 128) != ND_ERROR){
        if (this->detDataMap.count(pValue) == 1){
          destination = std::string(pValue);
          asynPrint(this->pasynUserSelf, ASYN_TRACE_FLOW, 
                    "%s::%s destination dataset specified as %s\n", 
                    driverName, functionName, destination.c_str());
        } else {
          asynPrint(this->pasynUserSelf, ASYN_TRACE_FLOW, 
                    "%s::%s destination specified does not exist, using default [%s]\n", 
                    driverName, functionName, destination.c_str());
        }
      } else {
        // Error, unable to get the value from the dataset destination attribute
        asynPrint(this->pasynUserSelf, ASYN_TRACE_ERROR,
                  "%s::%s ERROR: could not retrieve destination from specified attribute\n",
                  driverName, functionName);
        return asynError;
      }
    }
  }

  // Get the current time to calculate performance times
  epicsTimeGetCurrent(&startts);

<<<<<<< HEAD
  // Check to see if we are positional placement mode
  if (posRunning == 1){
    // We are in positional placement so retrieve the positions
    // and store them into the offsets variable
    if (extradims == 0){
      int *iPtr = offsets;
      pArray->pAttributeList->find(posNameDimN)->getValue(NDAttrInt32, iPtr, NULL);
    }
    if (extradims == 1){
      int *iPtr = offsets;
      pArray->pAttributeList->find(posNameDimX)->getValue(NDAttrInt32, iPtr, NULL);
      iPtr++;
      pArray->pAttributeList->find(posNameDimN)->getValue(NDAttrInt32, iPtr, NULL);
    }
    if (extradims == 2){
      int *iPtr = offsets;
      pArray->pAttributeList->find(posNameDimY)->getValue(NDAttrInt32, iPtr, NULL);
      iPtr++;
      pArray->pAttributeList->find(posNameDimX)->getValue(NDAttrInt32, iPtr, NULL);
      iPtr++;
      pArray->pAttributeList->find(posNameDimN)->getValue(NDAttrInt32, iPtr, NULL);
    }
  }

  if (destination == this->defDsetName){
    // Check to see if we are positional placement mode
    if (posRunning == 1){
      if (this->multiFrameFile){
        status = this->detDataMap[destination]->extendDataSet(extradims, offsets);
      }
    } else {
      // Not in positional placement mode, perform standard extension
      // For multi frame files we now extend the HDF dataset to fit an additional frame
      if (this->multiFrameFile){
        status = this->detDataMap[destination]->extendDataSet(extradims);
      }
    }
  } else {
    // For multi frame files we now extend the HDF dataset to fit an additional frame
    if (this->multiFrameFile){
      status = this->detDataMap[destination]->extendDataSet(extradims);
    }
  }
=======
  // For multi frame files we now extend the HDF dataset to fit an additional frame
  if (this->multiFrameFile) this->detDataMap[destination]->extendDataSet(extradims);
>>>>>>> 24742540

  if (status == asynSuccess){
    status = this->detDataMap[destination]->writeFile(pArray, this->datatype, this->dataspace, this->framesize);
  }
  if (status != asynSuccess){
    // If dataset creation fails then close file and abort as all following writes will fail as well
    asynPrint(this->pasynUserSelf, ASYN_TRACE_ERROR,
              "%s::%s ERROR: could not write to dataset. Aborting\n",
              driverName, functionName);
    hdfstatus = H5Sclose(this->dataspace);
    if (hdfstatus){
      asynPrint(this->pasynUserSelf, ASYN_TRACE_ERROR,
                "%s::%s ERROR: Dataspace did not close cleanly.\n",
                driverName, functionName);
    }
    hdfstatus = H5Pclose(this->cparms);
    if (hdfstatus){
      asynPrint(this->pasynUserSelf, ASYN_TRACE_ERROR,
                "%s::%s ERROR: Cparms did not close cleanly.\n",
                driverName, functionName);
    }
    hdfstatus = H5Tclose(this->datatype);
    if (hdfstatus){
      asynPrint(this->pasynUserSelf, ASYN_TRACE_ERROR,
                "%s::%s ERROR: Datatype did not close cleanly.\n",
                driverName, functionName);
    }
    hdfstatus = H5Fclose(this->file);
    if (hdfstatus){
      asynPrint(this->pasynUserSelf, ASYN_TRACE_ERROR,
                "%s::%s ERROR: File did not close cleanly.\n",
                driverName, functionName);
    }
    this->file = 0;
    this->lock();
    setIntegerParam(NDFileCapture, 0);
    setIntegerParam(NDWriteFile, 0);
    this->unlock();
    return asynError;
  }

  if (storeAttributes == 1){
    if (dimAttDataset == 1){
      // If attribute datasets are following dimensions of the main dataset
      // check to ensure this NDArray is destined for the default dataset
      if (destination == this->defDsetName){
<<<<<<< HEAD
        status = this->writeAttributeDataset(hdf5::OnFrame, posRunning, offsets);
=======
        status = this->writeAttributeDataset(hdf5::OnFrame);
>>>>>>> 24742540
      }
    } else {
      // Normal attribute datasets required (linear 1D)
      // so save on every occasion
<<<<<<< HEAD
      status = this->writeAttributeDataset(hdf5::OnFrame, posRunning, offsets);
=======
      status = this->writeAttributeDataset(hdf5::OnFrame);
>>>>>>> 24742540
    }
    if (status != asynSuccess){
      return status;
    }
  }
  if (storePerformance == 1 && numCaptured <= this->numPerformancePoints){
    epicsTimeGetCurrent(&endts);
    dt = epicsTimeDiffInSeconds(&endts, &startts);
    *this->performancePtr = dt;
    this->performancePtr++;
    period = epicsTimeDiffInSeconds(&endts, &this->prevts);
    *this->performancePtr = period;
    this->prevts = endts;
    this->performancePtr++;
    runtime = epicsTimeDiffInSeconds(&endts, &this->firstFrame);
    *this->performancePtr = runtime;
    this->performancePtr++;
    *this->performancePtr = this->frameSize/period;
    this->performancePtr++;
    *this->performancePtr = (numCaptured * this->frameSize)/runtime;
    this->performancePtr++;
  }

  if (flush > 0){
    if (numCaptured % flush == 0) {
      if (checkForSWMRMode()){
        // We are in SWMR mode so flush the dataset for any readers
        status = this->detDataMap[destination]->flushDataset();
      }
    }
  } else {
    // Here although the flush parameter is zero we still need to flush the
    // dataset if we are in SWMR mode so that any readers get the updates
    if (checkForSWMRMode()){
      // We are in SWMR mode so flush the dataset for any readers
      status = this->detDataMap[destination]->flushDataset();
    }
  }
  if (status != asynSuccess){
    hdfstatus = H5Fclose(this->file);
    if (hdfstatus){
      asynPrint(this->pasynUserSelf, ASYN_TRACE_ERROR,
                "%s::%s ERROR: File did not close cleanly.\n",
                driverName, functionName);
    }
    this->file = 0;
    this->lock();
    setIntegerParam(NDFileCapture, 0);
    setIntegerParam(NDWriteFile, 0);
    this->unlock();
  } else {
    asynPrint(this->pasynUserSelf, ASYN_TRACE_FLOW,
              "%s::%s wrote frame. dt=%.5fs (T=%.5fs)\n",
              driverName, functionName, dt, period);

    this->nextRecord++;
  }
  return status;
}

/** Read NDArray data from a HDF5 file; NOTE: not implemented yet.
  * \param[in] pArray Pointer to the address of an NDArray to read the data into.  */ 
asynStatus NDFileHDF5::readFile(NDArray **pArray)
{
  //static const char *functionName = "readFile";
  return asynError;
}

/** Closes the HDF5 file opened with NDFileHDF5::openFile 
 */ 
asynStatus NDFileHDF5::closeFile()
{
  int storeAttributes, storePerformance;
  epicsTimeStamp now;
  double runtime = 0.0, writespeed = 0.0;
  epicsInt32 numCaptured;
  static const char *functionName = "closeFile";

  if (this->file == 0){
    asynPrint(this->pasynUserSelf, ASYN_TRACE_FLOW, 
              "%s::%s file was not open! Ignoring close command.\n", 
              driverName, functionName);
    return asynSuccess;
  }

  this->lock();
  getIntegerParam(NDFileHDF5_storeAttributes, &storeAttributes);
  getIntegerParam(NDFileHDF5_storePerformance, &storePerformance);
  this->unlock();
  if (storeAttributes == 1) {
     this->writeAttributeDataset(hdf5::OnFileClose, 0, NULL);
     this->storeOnCloseAttributes();
     this->closeAttributeDataset();
  }
  if (storePerformance == 1) this->writePerformanceDataset();

  asynPrint(this->pasynUserSelf, ASYN_TRACE_FLOW, 
            "%s::%s closing HDF cparms %d\n", 
            driverName, functionName, this->cparms);

  H5Pclose(this->cparms);

  asynPrint(this->pasynUserSelf, ASYN_TRACE_FLOW, 
            "%s::%s closing HDF datatype %d\n", 
            driverName, functionName, this->datatype);

  H5Tclose(this->datatype);

  asynPrint(this->pasynUserSelf, ASYN_TRACE_FLOW, 
            "%s::%s closing groups\n", 
            driverName, functionName);

  // Iterate over the stored detector data sets and close them
  std::map<std::string, NDFileHDF5Dataset *>::iterator it_dset;
  for (it_dset = this->detDataMap.begin(); it_dset != this->detDataMap.end(); ++it_dset){
    H5Dclose(it_dset->second->getHandle());
  }
  std::map<std::string, hid_t>::iterator it_hid;
  // Iterate over the stored attribute data sets and close them
  for (it_hid = this->attDataMap.begin(); it_hid != this->attDataMap.end(); ++it_hid){
    H5Dclose(it_hid->second);
  }

  // Just before closing the file lets ensure there are no hanging references
  int obj_count = (int)H5Fget_obj_count(this->file, H5F_OBJ_GROUP);
  if (obj_count > 0){
    asynPrint(this->pasynUserSelf, ASYN_TRACE_FLOW,
              "%s::%s Closing file not totally clean.  Groups remaining=%d\n",
              driverName, functionName, obj_count);
  }
  obj_count = (int)H5Fget_obj_count(this->file, H5F_OBJ_DATASET);
  if (obj_count > 0){
    asynPrint(this->pasynUserSelf, ASYN_TRACE_FLOW,
              "%s::%s Closing file not totally clean.  Datasets remaining=%d\n",
              driverName, functionName, obj_count);
  }
  obj_count = (int)H5Fget_obj_count(this->file, H5F_OBJ_ATTR);
  if (obj_count > 0){
    asynPrint(this->pasynUserSelf, ASYN_TRACE_FLOW,
              "%s::%s Closing file not totally clean.  Attributes remaining=%d\n",
              driverName, functionName, obj_count);
  }

  // Close the HDF file
  H5Fclose(this->file);
  this->file = 0;

  // At this point we can clear the SWMR active flag, whether we were running
  // in SWMR mode or not
  setIntegerParam(NDFileHDF5_SWMRRunning, 0);

  // Unload the XML layout
  this->layout.unload_xml();

  // Reset the default data set and clear out the maps of handles to stale datasets
  detDataMap.clear();
  attDataMap.clear();
  defDsetName = "";

  epicsTimeGetCurrent(&now);
  runtime = epicsTimeDiffInSeconds(&now, &this->opents);
  this->lock();
  getIntegerParam(NDFileNumCaptured, &numCaptured);
  writespeed = (numCaptured * this->frameSize)/runtime;
  setDoubleParam(NDFileHDF5_totalIoSpeed, writespeed);
  setDoubleParam(NDFileHDF5_totalRuntime, runtime);
  this->unlock();

  asynPrint(this->pasynUserSelf, ASYN_TRACE_FLOW, 
            "%s::%s file closed! runtime=%.3f s overall acquisition performance=%.2f Mbit/s\n",
            driverName, functionName, runtime, writespeed);

  return asynSuccess;
}

/** Perform any actions required when an int32 parameter is updated.
 */
asynStatus NDFileHDF5::writeInt32(asynUser *pasynUser, epicsInt32 value)
{
  int addr=0;
  int oldvalue = 0;
  int function = pasynUser->reason;
  asynStatus status = asynSuccess;
  epicsInt32  numExtraDims, tmp;
  htri_t avail;
  unsigned int filter_info;
  H5Z_filter_t filterId;
  static const char *functionName = "writeInt32";

  status = getAddress(pasynUser, &addr); if (status != asynSuccess) return(status);
  getIntegerParam(function, &oldvalue);

  // By default we set the value in the parameter lib. If problems occur we set the old value back.
  setIntegerParam(function, value);

  asynPrint(pasynUser, ASYN_TRACE_FLOW,
           "%s:%s: function=%d, value=%d old=%d\n",
            driverName, functionName, function, value, oldvalue);

  getIntegerParam(NDFileHDF5_nExtraDims,  &numExtraDims);

  if (function == NDFileHDF5_nExtraDims)
  {
    if (value < 0 || value > MAXEXTRADIMS-1 || this->file != 0)
    {
      status = asynError;
      setIntegerParam(NDFileHDF5_nExtraDims, oldvalue);
    } else
    {
      // If we use the extra dimensions, work out how many frames to capture in total
      if (value > 0) this->calcNumFrames();

    }
  } else if (function == NDFileNumCapture)
  {
    if (value < 0) {
      // It is not allowed to specify a negative number of frames to capture
      setIntegerParam(NDFileNumCapture, oldvalue);
      status = asynError;
    }
    else if (value == 0) {
      // Special case: allow writing infinite number of frames
      //setIntegerParam(NDFileHDF5_storePerformance, 0); // performance dataset does not support infinite length acquisition
      setIntegerParam(NDFileHDF5_nExtraDims, 0); // The extra virtual dimensions do not support infinite length acquisition
    }
    // if we are using the virtual dimensions we cannot allow setting a number of
    // frames to acquire which is larger than the product of all virtual dimension (n,X,Y) sizes
    // as there will not be a suitable location in the file to store the additional frames.
    else if (numExtraDims > 0)
    {
      this->calcNumFrames();
      getIntegerParam(NDFileNumCapture, &tmp);
      if (value < tmp) {
        setIntegerParam(function, value);
      }       
    }

  } else if (function == NDFileHDF5_nRowChunks ||
             function == NDFileHDF5_nColChunks ||
             function == NDFileHDF5_nFramesChunks )
  {
    // It is not allowed to change chunking while a file is open
    if (this->file != 0) {
      status = asynError;
      setIntegerParam(function, oldvalue);
    }
  }

  else if (function == NDFileHDF5_extraDimSizeN ||
             function == NDFileHDF5_extraDimSizeX ||
             function == NDFileHDF5_extraDimSizeY)
    {
    // Not allowed to change dimension sizes once the file is opened
    if (this->file != 0) {
      status = asynError;
      setIntegerParam(function, oldvalue);
    } else if (value <= 0) {
      status = asynError;
      setIntegerParam(function, oldvalue);
    } else {
      // work out how many frames to capture in total
      this->calcNumFrames();
    }
  } else if (function == NDFileHDF5_storeAttributes ||
         function == NDFileHDF5_storePerformance) {
    if (this->file != 0) {
      status = asynError;
      setIntegerParam(function, oldvalue);
    }
  } else if (function == NDFileHDF5_compressionType) {
    if (this->file != 0)
    {
      status = asynError;
      setIntegerParam(function, oldvalue);
    } else
    {
      switch (value)
      {
      case HDF5CompressNone:
        // if no compression desired we do nothing
        filterId = H5Z_FILTER_NONE;
        break;
      case HDF5CompressSZip:
        filterId = H5Z_FILTER_SZIP;
        break;
      case HDF5CompressNumBits:
        filterId = H5Z_FILTER_NBIT;
        break;
      case HDF5CompressZlib:
        filterId = H5Z_FILTER_DEFLATE;
        break;
      default:
        filterId = H5Z_FILTER_NONE;
        status = asynError;
        setIntegerParam(function, oldvalue);
        break;
      }

      // If compression filter required then we do a couple of checks to
      // see if this is possible:
      // 1) Check that the filter (for instance szip library) is available
      if (filterId != H5Z_FILTER_NONE) {
        avail = H5Zfilter_avail(filterId);
        if (!avail) {
          status = asynError;
          setIntegerParam(function, oldvalue);
          asynPrint (pasynUser, ASYN_TRACE_ERROR, 
            "%s::%s ERROR: HDF5 compression filter (%d) not available\n",
            driverName, functionName, (int)filterId);
        } else
        {
          // 2) Check that the filter is configured for encoding
          H5Zget_filter_info (filterId, &filter_info);
          if ( !(filter_info & H5Z_FILTER_CONFIG_ENCODE_ENABLED) )
          {
            asynPrint (pasynUser, ASYN_TRACE_ERROR, 
              "%s::%s ERROR: HDF5 compression filter (%d) not available for encoding\n",
              driverName, functionName, (int)filterId);
            status = asynError;
            setIntegerParam(function, oldvalue);
          }
        }
      }
    }
  } else if (function == NDFileHDF5_nbitsPrecision) {
    if (this->file != 0 || value < 0)
    {
      status = asynError;
      setIntegerParam(function, oldvalue);
    } else
    {
      getIntegerParam(NDFileHDF5_nbitsOffset, &tmp);
      // Check if prec+offset is within the size of the datatype

    }
  } else if (function == NDFileHDF5_nbitsOffset) {
    if (this->file != 0 || value < 0)
    {
      status = asynError;
      setIntegerParam(function, oldvalue);
    } else
    {
      getIntegerParam(NDFileHDF5_nbitsPrecision, &tmp);
      // Check if prec+offset is within the size of the datatype

    }

  } else if (function == NDFileHDF5_szipNumPixels) {
    // The szip compression parameter is the number of pixels to group during compression.
    // According to the HDF5 API documentation the value has to be an even number, and
    // no greater than 32.
    if (this->file != 0 || value < 0 || value > 32)
    {
      status = asynError;
      setIntegerParam(function, oldvalue);
    }
  } else if (function == NDFileHDF5_zCompressLevel) {
    if (this->file != 0 || value < 0 || value > 9)
    {
      status = asynError;
      setIntegerParam(function, oldvalue);
    }
  } else if (function == NDFileHDF5_SWMRMode){

    // Reject SWMR mode if the HDF version doesn't support it
    #if H5_VERSION_GE(1,9,178)
    // Nothing to do here, we are all OK as SWMR is supported
    #else
    status = asynError;
    // Ensure SWMR mode is set to 0
    setIntegerParam(function, 0);
    #endif
  } else if (function == NDFileHDF5_SWMRSupported){
    // This parameter is read only
    if (checkForSWMRSupported()){
      setIntegerParam(NDFileHDF5_SWMRSupported, 1);
    } else {
      setIntegerParam(NDFileHDF5_SWMRSupported, 0);
    }
    status = asynError;
  } else
  {
    if (function < FIRST_NDFILE_HDF5_PARAM)
    {
      /* If this parameter belongs to a base class call its method */
      asynPrint(pasynUser, ASYN_TRACE_FLOW,
                "%s:%s: calling base class function=%d, value=%d old=%d\n",
                 driverName, functionName, function, value, oldvalue);
      status = NDPluginFile::writeInt32(pasynUser, value);
      return status;
    }
  }

  /* Do callbacks so higher layers see any changes */
  callParamCallbacks(addr, addr);

  if (status){
    asynPrint(pasynUser, ASYN_TRACE_ERROR,
              "%s:%s: ERROR status=%d, function=%d, value=%d old=%d\n",
               driverName, functionName, status, function, value, oldvalue);
  }
  else
    asynPrint(pasynUser, ASYN_TRACE_FLOW,
              "%s:%s: status=%d function=%d, value=%d old=%d\n",
              driverName, functionName, status, function, value, oldvalue);
  return status;
}

/** Called when asyn clients call pasynOctet->write().
  * This function performs actions for some parameters, including AttributesFile.
  * For all parameters it sets the value in the parameter library and calls any registered callbacks..
  * \param[in] pasynUser pasynUser structure that encodes the reason and address.
  * \param[in] value Address of the string to write.
  * \param[in] nChars Number of characters to write.
  * \param[out] nActual Number of characters actually written. */
asynStatus NDFileHDF5::writeOctet(asynUser *pasynUser, const char *value, size_t nChars, size_t *nActual)
{
  int addr=0;
  int function = pasynUser->reason;
  asynStatus status = asynSuccess;
  const char *functionName = "writeOctet";

  status = getAddress(pasynUser, &addr); if (status != asynSuccess) return(status);
  // Set the parameter in the parameter library.
  status = (asynStatus)setStringParam(addr, function, (char *)value);
  if (status != asynSuccess) return(status);

  if (function == NDFileHDF5_layoutFilename){
    status = (asynStatus)this->verifyLayoutXMLFile();
  } 
  
  else if (function < FIRST_NDFILE_HDF5_PARAM) {
      /* If this parameter belongs to a base class call its method */
      status = NDPluginFile::writeOctet(pasynUser, value, nChars, nActual);
  }

  // Do callbacks so higher layers see any changes
  callParamCallbacks(addr, addr);

  if (status){
    epicsSnprintf(pasynUser->errorMessage, pasynUser->errorMessageSize,
                  "%s:%s: status=%d, function=%d, value=%s",
                  driverName, functionName, status, function, value);
  } else {
    asynPrint(pasynUser, ASYN_TRACEIO_DRIVER,
              "%s:%s: function=%d, value=%s\n",
              driverName, functionName, function, value);
  }
  *nActual = nChars;
  return status;
}

/** Check if the specified filename/path exists
 */
int NDFileHDF5::fileExists(char *filename)
{
  struct stat buffer;   
  return (stat (filename, &buffer) == 0);
}

/** Verify the XML layout file is valid.
 *
 *  This method checks the file exists and can be opened.  If these checks
 *  pass then the file is opened and the XML is also parsed and verified.  Any
 *  error messages are reported and the status set accordingly.
 *  This must be called with the lock already taken.
 */
int NDFileHDF5::verifyLayoutXMLFile()
{
  int status = asynSuccess;
//  Reading in a filename or string of xml. We will need more than 256 bytes
  char *fileName = new char[MAX_LAYOUT_LEN];
  fileName[MAX_LAYOUT_LEN - 1] = '\0';
  const char *functionName = "verifyLayoutXMLFile";

  getStringParam(NDFileHDF5_layoutFilename, MAX_LAYOUT_LEN-1, fileName);
  if (strlen(fileName) == 0){
    setIntegerParam(NDFileHDF5_layoutValid, 1);
    setStringParam(NDFileHDF5_layoutErrorMsg, "Default layout selected");
    delete [] fileName; 
    return(asynSuccess);
  }

  if (strstr(fileName, "<?xml") == NULL) {
    if(!fileExists(fileName)) {
        asynPrint(this->pasynUserSelf, ASYN_TRACE_ERROR, 
                  "%s::%s XML description file could not be opened.\n", 
                  driverName, functionName);
        setIntegerParam(NDFileHDF5_layoutValid, 0);
        setStringParam(NDFileHDF5_layoutErrorMsg, "XML description file cannot be opened");
        delete [] fileName;
        return asynError;
    }
  }

  std::string strFileName = std::string(fileName);
  if (this->layout.verify_xml(strFileName)){
    asynPrint(this->pasynUserSelf, ASYN_TRACE_ERROR, 
              "%s::%s XML description file parser error.\n", 
              driverName, functionName);
    setIntegerParam(NDFileHDF5_layoutValid, 0);
    setStringParam(NDFileHDF5_layoutErrorMsg, "XML description file parser error");
    delete [] fileName;
    return asynError;
  }

  setIntegerParam(NDFileHDF5_layoutValid, 1);
  setStringParam(NDFileHDF5_layoutErrorMsg, "");
  delete [] fileName;
  return status;
}

/** Constructor for NDFileHDF5; parameters are identical to those for NDPluginFile::NDPluginFile,
    and are passed directly to that base class constructor.
  * After calling the base class constructor this method sets NDPluginFile::supportsMultipleArrays=1.
  */
NDFileHDF5::NDFileHDF5(const char *portName, int queueSize, int blockingCallbacks, 
                       const char *NDArrayPort, int NDArrayAddr,
                       int priority, int stackSize)
  /* Invoke the base class constructor.
   * We allocate 2 NDArrays of unlimited size in the NDArray pool.
   * This driver can block (because writing a file can be slow), and it is not multi-device.  
   * Set autoconnect to 1.  priority and stacksize can be 0, which will use defaults. */
  : NDPluginFile(portName, queueSize, blockingCallbacks,
                 NDArrayPort, NDArrayAddr, 1, NUM_NDFILE_HDF5_PARAMS,
                 2, 0, asynGenericPointerMask, asynGenericPointerMask, 
                 ASYN_CANBLOCK, 1, priority, stackSize)
{
  //static const char *functionName = "NDFileHDF5";

  this->createParam(str_NDFileHDF5_nRowChunks,      asynParamInt32,   &NDFileHDF5_nRowChunks);
  this->createParam(str_NDFileHDF5_nColChunks,      asynParamInt32,   &NDFileHDF5_nColChunks);
  this->createParam(str_NDFileHDF5_extraDimSizeN,   asynParamInt32,   &NDFileHDF5_extraDimSizeN);
  this->createParam(str_NDFileHDF5_nFramesChunks,   asynParamInt32,   &NDFileHDF5_nFramesChunks);
  this->createParam(str_NDFileHDF5_chunkBoundaryAlign, asynParamInt32,&NDFileHDF5_chunkBoundaryAlign);
  this->createParam(str_NDFileHDF5_chunkBoundaryThreshold, asynParamInt32,&NDFileHDF5_chunkBoundaryThreshold);
  this->createParam(str_NDFileHDF5_NDAttributeChunk,asynParamInt32,   &NDFileHDF5_NDAttributeChunk);
  this->createParam(str_NDFileHDF5_extraDimNameN,   asynParamOctet,   &NDFileHDF5_extraDimNameN);
  this->createParam(str_NDFileHDF5_nExtraDims,      asynParamInt32,   &NDFileHDF5_nExtraDims);
  this->createParam(str_NDFileHDF5_extraDimSizeX,   asynParamInt32,   &NDFileHDF5_extraDimSizeX);
  this->createParam(str_NDFileHDF5_extraDimNameX,   asynParamOctet,   &NDFileHDF5_extraDimNameX);
  this->createParam(str_NDFileHDF5_extraDimOffsetX, asynParamInt32,   &NDFileHDF5_extraDimOffsetX);
  this->createParam(str_NDFileHDF5_extraDimSizeY,   asynParamInt32,   &NDFileHDF5_extraDimSizeY);
  this->createParam(str_NDFileHDF5_extraDimNameY,   asynParamOctet,   &NDFileHDF5_extraDimNameY);
  this->createParam(str_NDFileHDF5_extraDimOffsetY, asynParamInt32,   &NDFileHDF5_extraDimOffsetY);
  this->createParam(str_NDFileHDF5_storeAttributes, asynParamInt32,   &NDFileHDF5_storeAttributes);
  this->createParam(str_NDFileHDF5_storePerformance,asynParamInt32,   &NDFileHDF5_storePerformance);
  this->createParam(str_NDFileHDF5_totalRuntime,    asynParamFloat64, &NDFileHDF5_totalRuntime);
  this->createParam(str_NDFileHDF5_totalIoSpeed,    asynParamFloat64, &NDFileHDF5_totalIoSpeed);
  this->createParam(str_NDFileHDF5_flushNthFrame,   asynParamInt32,   &NDFileHDF5_flushNthFrame);
  this->createParam(str_NDFileHDF5_compressionType, asynParamInt32,   &NDFileHDF5_compressionType);
  this->createParam(str_NDFileHDF5_nbitsPrecision,  asynParamInt32,   &NDFileHDF5_nbitsPrecision);
  this->createParam(str_NDFileHDF5_nbitsOffset,     asynParamInt32,   &NDFileHDF5_nbitsOffset);
  this->createParam(str_NDFileHDF5_szipNumPixels,   asynParamInt32,   &NDFileHDF5_szipNumPixels);
  this->createParam(str_NDFileHDF5_zCompressLevel,  asynParamInt32,   &NDFileHDF5_zCompressLevel);
  this->createParam(str_NDFileHDF5_dimAttDatasets,  asynParamInt32,   &NDFileHDF5_dimAttDatasets);
  this->createParam(str_NDFileHDF5_layoutErrorMsg,  asynParamOctet,   &NDFileHDF5_layoutErrorMsg);
  this->createParam(str_NDFileHDF5_layoutValid,     asynParamInt32,   &NDFileHDF5_layoutValid);
  this->createParam(str_NDFileHDF5_layoutFilename,  asynParamOctet,   &NDFileHDF5_layoutFilename);
<<<<<<< HEAD
  this->createParam(str_NDFileHDF5_posRunning,      asynParamInt32,   &NDFileHDF5_posRunning);
  this->createParam(str_NDFileHDF5_posNameDimN,     asynParamOctet,   &NDFileHDF5_posNameDimN);
  this->createParam(str_NDFileHDF5_posNameDimX,     asynParamOctet,   &NDFileHDF5_posNameDimX);
  this->createParam(str_NDFileHDF5_posNameDimY,     asynParamOctet,   &NDFileHDF5_posNameDimY);
=======
>>>>>>> 24742540
  this->createParam(str_NDFileHDF5_SWMRCbCounter,   asynParamInt32,   &NDFileHDF5_SWMRCbCounter);
  this->createParam(str_NDFileHDF5_SWMRSupported,   asynParamInt32,   &NDFileHDF5_SWMRSupported);
  this->createParam(str_NDFileHDF5_SWMRMode,        asynParamInt32,   &NDFileHDF5_SWMRMode);
  this->createParam(str_NDFileHDF5_SWMRRunning,     asynParamInt32,   &NDFileHDF5_SWMRRunning);

  setIntegerParam(NDFileHDF5_nRowChunks,      0);
  setIntegerParam(NDFileHDF5_nColChunks,      0);
  setIntegerParam(NDFileHDF5_nFramesChunks,   0);
  setIntegerParam(NDFileHDF5_NDAttributeChunk,0);
  setIntegerParam(NDFileHDF5_extraDimSizeN,   1);
  setIntegerParam(NDFileHDF5_chunkBoundaryAlign, 0);
  setIntegerParam(NDFileHDF5_chunkBoundaryThreshold, 65536);
  setIntegerParam(NDFileHDF5_nExtraDims,      0);
  setIntegerParam(NDFileHDF5_extraDimSizeX,   1);
  setIntegerParam(NDFileHDF5_extraDimOffsetX, 0);
  setIntegerParam(NDFileHDF5_extraDimSizeY,   1);
  setIntegerParam(NDFileHDF5_extraDimOffsetY, 0);
  setIntegerParam(NDFileHDF5_storeAttributes, 1);
  setIntegerParam(NDFileHDF5_storePerformance,1);
  setDoubleParam (NDFileHDF5_totalRuntime,    0.0);
  setDoubleParam (NDFileHDF5_totalIoSpeed,    0.0);
  setIntegerParam(NDFileHDF5_flushNthFrame,   0);
  setIntegerParam(NDFileHDF5_compressionType, HDF5CompressNone);
  setIntegerParam(NDFileHDF5_nbitsPrecision,  8);
  setIntegerParam(NDFileHDF5_nbitsOffset,     0);
  setIntegerParam(NDFileHDF5_szipNumPixels,   16);
  setIntegerParam(NDFileHDF5_zCompressLevel,  6);
  setIntegerParam(NDFileHDF5_dimAttDatasets,  0);
  setStringParam (NDFileHDF5_layoutErrorMsg,  "");
  setIntegerParam(NDFileHDF5_layoutValid,     1);
  setStringParam (NDFileHDF5_layoutFilename,  "");
<<<<<<< HEAD
  setIntegerParam(NDFileHDF5_posRunning,      0);
  setStringParam (NDFileHDF5_posNameDimN,     "");
  setStringParam (NDFileHDF5_posNameDimX,     "");
  setStringParam (NDFileHDF5_posNameDimY,     "");
=======
>>>>>>> 24742540
  setIntegerParam(NDFileHDF5_SWMRCbCounter,   0);
  setIntegerParam(NDFileHDF5_SWMRMode,        0);
  setIntegerParam(NDFileHDF5_SWMRRunning,     0);
  if (checkForSWMRSupported()){
    setIntegerParam(NDFileHDF5_SWMRSupported, 1);
  } else {
    setIntegerParam(NDFileHDF5_SWMRSupported, 0);
  }

  /* Give the virtual dimensions some human readable names */
  this->extraDimNameN = (char*)calloc(DIMNAMESIZE, sizeof(char));
  this->extraDimNameX = (char*)calloc(DIMNAMESIZE, sizeof(char));
  this->extraDimNameY = (char*)calloc(DIMNAMESIZE, sizeof(char));
  epicsSnprintf(this->extraDimNameN, DIMNAMESIZE, "frame number n");
  epicsSnprintf(this->extraDimNameX, DIMNAMESIZE, "scan dimension X");
  epicsSnprintf(this->extraDimNameY, DIMNAMESIZE, "scan dimension Y");
  setStringParam(NDFileHDF5_extraDimNameN, this->extraDimNameN);
  setStringParam(NDFileHDF5_extraDimNameX, this->extraDimNameX);
  setStringParam(NDFileHDF5_extraDimNameY, this->extraDimNameY);
  for (int i=0; i<ND_ARRAY_MAX_DIMS;i++)
    this->ptrDimensionNames[i] = (char*)calloc(DIMNAMESIZE, sizeof(char));
  
  /* Set the plugin type string */  
  unsigned majnum=0, minnum=0, relnum=0;
  H5get_libversion( &majnum, &minnum, &relnum );
  char* plugin_type = (char*)calloc(40, sizeof(char));
  epicsSnprintf(plugin_type, 40, "NDFileHDF5 ver%d.%d.%d", majnum, minnum, relnum);
  //printf("plugin type and version: %s\n", plugin_type );
  setStringParam(NDPluginDriverPluginType, plugin_type);
  this->supportsMultipleArrays = 1;
  this->pAttributeId = NULL;
  this->pFileAttributes = new NDAttributeList;

  // initialise the dimension arrays to a NULL pointer so they
  // will be allocated when opening the first file.
  this->maxdims      = NULL;
  this->chunkdims    = NULL;
  this->framesize    = NULL;
  this->dims         = NULL;
  this->offset       = NULL;
  this->virtualdims  = NULL;
  this->rank         = 0;
  this->file         = 0;
  this->ptrFillValue = (void*)calloc(8, sizeof(char));
  this->dimsreport   = (char*)calloc(DIMSREPORTSIZE, sizeof(char));
  this->performanceBuf       = NULL;
  this->performancePtr       = NULL;
  this->numPerformancePoints = 0;

  this->hostname = (char*)calloc(MAXHOSTNAMELEN, sizeof(char));
  gethostname(this->hostname, MAXHOSTNAMELEN);
}

/** Calculate the total number of frames that the current configured dimensions can contain.
 * Sets the NDFileNumCapture parameter to the total value so file saving will complete at this number.
 * This is called only from writeInt32 so the lock is already taken.
 */
void NDFileHDF5::calcNumFrames()
{
  epicsInt32 virtDimX, virtDimY, numExtraDims, nframes, maxFramesInDims;


  getIntegerParam(NDFileHDF5_extraDimSizeN, &nframes);
  getIntegerParam(NDFileHDF5_extraDimSizeX, &virtDimX);
  getIntegerParam(NDFileHDF5_extraDimSizeY, &virtDimY);
  getIntegerParam(NDFileHDF5_nExtraDims,    &numExtraDims);

  // work out how many frames to capture in total
  maxFramesInDims = 1;
  if (numExtraDims >= 0) maxFramesInDims *= nframes;
  if (numExtraDims >= 1) maxFramesInDims *= virtDimX;
  if (numExtraDims >= 2) maxFramesInDims *= virtDimY;
  setIntegerParam(NDFileNumCapture, maxFramesInDims);
}

unsigned int NDFileHDF5::calcIstorek()
{
  unsigned int retval = 0;
  unsigned int num_chunks = 1; // Number of chunks that fit in the full dataset
  double div_result = 0.0;
  int extradimsizes[MAXEXTRADIMS] = {0,0,0};
  int numExtraDims = 0;
  hsize_t maxdim = 0;
<<<<<<< HEAD
  int extradim = MAXEXTRADIMS - numExtraDims-1;
=======
  int extradim = 0;
>>>>>>> 24742540
  int fileNumCapture=0;
  
  this->lock();
  getIntegerParam(NDFileHDF5_nExtraDims,    &numExtraDims);
  getIntegerParam(NDFileHDF5_extraDimSizeN, &extradimsizes[2]);
  getIntegerParam(NDFileHDF5_extraDimSizeX, &extradimsizes[1]);
  getIntegerParam(NDFileHDF5_extraDimSizeY, &extradimsizes[0]);
  getIntegerParam(NDFileNumCapture, &fileNumCapture);
  this->unlock();
<<<<<<< HEAD
=======
  extradim = MAXEXTRADIMS - numExtraDims-1;
>>>>>>> 24742540
  if (numExtraDims == 0) {
    if (fileNumCapture == 0) {
      extradimsizes[2] = INFINITE_FRAMES_CAPTURE;
    } else {
      extradimsizes[2] = fileNumCapture;
    }
  }
  for (int i = 0; i<this->rank; i++){
    maxdim = this->maxdims[i];
    if (maxdim == H5S_UNLIMITED){
      maxdim = extradimsizes[extradim];
      extradim++;
    }
    div_result = (double)maxdim / (double)this->chunkdims[i];
    div_result = ceil(div_result);
    num_chunks *= (unsigned int)div_result;
  }
  retval = num_chunks/2;
  return retval;
}

hsize_t NDFileHDF5::calcChunkCacheBytes()
{
  hsize_t nbytes = 0;
  epicsInt32 n_frames_chunk=0;
  this->lock();
  getIntegerParam(NDFileHDF5_nFramesChunks, &n_frames_chunk);
  this->unlock();
  nbytes = this->maxdims[this->rank - 1] * this->maxdims[this->rank - 2] * this->bytesPerElement * n_frames_chunk;
  return nbytes;
}

/** find out whether or not the input is a prime number.
 * Returns true if number is a prime. False if not.
 */
/*bool is_prime(unsigned int long number)
{
  //0 and 1 are prime numbers
  if(number == 0 || number == 1) return true;

  //find divisor that divides without a remainder
  int divisor;
  for(divisor = (number/2); (number%divisor) != 0; --divisor){;}

  //if no divisor greater than 1 is found, it is a prime number
  return divisor == 1;
}*/

hsize_t NDFileHDF5::calcChunkCacheSlots()
{
  unsigned int long nslots = 1;
  unsigned int long num_chunks = 1;
  double div_result = 0.0;
  epicsInt32 n_frames_chunk=0, n_extra_dims=0, n_frames_capture=0;
  
  this->lock();
  getIntegerParam(NDFileHDF5_nFramesChunks, &n_frames_chunk);
  getIntegerParam(NDFileHDF5_nExtraDims, &n_extra_dims);
  getIntegerParam(NDFileNumCapture, &n_frames_capture);
  this->unlock();

  div_result = (double)this->maxdims[this->rank - 1] / (double)this->chunkdims[this->rank -1];
  num_chunks *= (unsigned int long)ceil(div_result);
  div_result = (double)this->maxdims[this->rank - 2] / (double)this->chunkdims[this->rank -2];
  num_chunks *= (unsigned int long)ceil(div_result);
  div_result = (double)n_frames_capture / (double)n_frames_chunk;
  num_chunks *= (unsigned int long)ceil(div_result);

  // number of slots have to be a prime number which is between 10 and 50 times
  // larger than the numer of chunks that can fit in the file/dataset.
  nslots = num_chunks * 50;
<<<<<<< HEAD
  while(!IsPrime(nslots))
=======
  while( !IsPrime( nslots) )
>>>>>>> 24742540
    nslots++;
  return nslots;
}

/** Setup the required allocation for the performance dataset
 */
asynStatus NDFileHDF5::configurePerformanceDataset()
{
  int numCaptureFrames;
  this->lock();
  getIntegerParam(NDFileNumCapture, &numCaptureFrames);
  this->unlock();
  if (numCaptureFrames == 0) {
    // Special case: acquiring an infinite number of frames
    numCaptureFrames = 1000000;
  }

  // only allocate new memory if we need more points than we've used before
  if (numCaptureFrames > this->numPerformancePoints)
  {
    this->numPerformancePoints = numCaptureFrames;
    if (this->performanceBuf != NULL) {free(this->performanceBuf); this->performanceBuf = NULL;}
    if (this->performanceBuf == NULL)
      this->performanceBuf = (epicsFloat64*)  calloc(5 * this->numPerformancePoints, sizeof(double));
  }
  this->performancePtr  = this->performanceBuf;

  return asynSuccess;
}

/**
 * Create the dataset required for performance data
 */
asynStatus NDFileHDF5::createPerformanceDataset()
{
  hsize_t dims[2];
  hid_t dataspace_id, group_performance;
  hsize_t maxdims[2] = {H5S_UNLIMITED, H5S_UNLIMITED};

  hdf5::Root *root = this->layout.get_hdftree();
  if (root){
    hdf5::Group* perf_group = root->find_ndattr_default_group(); // Generally use the default ndattribute dataset for 'timestamp'
    hdf5::Dataset *tsDset = NULL;

    // Look if a "performance/timestamp" dataset can be found.
    // If so, use that dataset to store performance timestamps.
    // This is a slight HACK to retain backwards compatibility
    // with the location of the performance/timestamp dataset. (Ulrik June 2014)
    root->find_dset("timestamp", &tsDset);
    if ( tsDset != NULL) {
      hdf5::Group* grp = dynamic_cast<hdf5::Group*>(tsDset->get_parent());
      // Check that the group name is performance AND that
      // the dataset is not already reserved for an NDAttribute
      if (grp->get_name() == "performance" &&
          !tsDset->data_source().is_src_ndattribute() ) {
          perf_group = grp;
      }
    }
    dims[0] = 1;
    dims[1] = 5;

    if(perf_group == NULL)
    {
      // Check if the auto_ndattr_default tag is true, if it is then the root group is the file
      if (this->layout.getAutoNDAttrDefault()){
        group_performance = this->file;
      } else {
        asynPrint(this->pasynUserSelf, ASYN_TRACE_WARNING, "%s::writePerformanceDataset No default attribute group defined.\n",
                  driverName);
        return asynError;
      }
    } else {
      group_performance = H5Gopen(this->file, perf_group->get_full_name().c_str(), H5P_DEFAULT);
    }

    int chunking = 0;
    // Check the chunking value
    calculateAttributeChunking(&chunking);
    hid_t hdfcparm   = H5Pcreate(H5P_DATASET_CREATE);
    hsize_t chunk[2] = {chunking, 5};
    int hdfrank  = 2;
    H5Pset_chunk(hdfcparm, hdfrank, chunk);

    /* Create the "timestamp" dataset */
    dataspace_id = H5Screate_simple(2, dims, maxdims);
    this->perf_dataset_id = H5Dcreate2(group_performance, "timestamp", H5T_NATIVE_DOUBLE, dataspace_id,
                            H5P_DEFAULT, hdfcparm, H5P_DEFAULT);
    if (!H5Iis_valid(this->perf_dataset_id)) {
        asynPrint(this->pasynUserSelf, ASYN_TRACE_WARNING, "NDFileHDF5::writePerformanceDataset: unable to create \'timestamp\' dataset.");
        H5Sclose(dataspace_id);
        if(perf_group != NULL){
          H5Gclose(group_performance);
        }
        return asynError;
    }
    H5Sclose(dataspace_id);
    if(perf_group != NULL){
      H5Gclose(group_performance);
    }
  } else {
    return asynError;
  }
  return asynSuccess;
}

/** Write out the performance dataset
 */
asynStatus NDFileHDF5::writePerformanceDataset()
{
  hsize_t dims[2];
  epicsInt32 numCaptured;

  this->lock();
  getIntegerParam(NDFileNumCaptured, &numCaptured);
  this->unlock();
  dims[1] = 5;
  if (numCaptured < this->numPerformancePoints) dims[0] = numCaptured;
  else dims[0] = this->numPerformancePoints;

  // Work with HDF5 library to select a suitable hyperslab (one element) and write the new data to it
  H5Dset_extent(this->perf_dataset_id, dims);

  /* Write the second dataset. */
  H5Dwrite(this->perf_dataset_id, H5T_NATIVE_DOUBLE,
           H5S_ALL, H5S_ALL,
           H5P_DEFAULT, this->performanceBuf);

  /* Close the second dataset */
  H5Dclose(this->perf_dataset_id);

  return asynSuccess;
}

/** Create the group of datasets to hold the NDArray attributes
 *
 */
asynStatus NDFileHDF5::createAttributeDataset(NDArray *pArray)
{
  NDAttribute *ndAttr = NULL;
  NDAttrSource_t ndAttrSourceType;
  int extraDims;
  int chunking = 0;
<<<<<<< HEAD
  //int fileWriteMode = 0;
=======
  int fileWriteMode = 0;
>>>>>>> 24742540
  int dimAttDataset = 0;
  hid_t groupDefault = -1;
  const char *attrNames[5] = {"NDAttrName", "NDAttrDescription", "NDAttrSourceType", "NDAttrSource", NULL};
  const char *attrStrings[5] = {NULL,NULL,NULL,NULL,NULL};
  int i;
  size_t size;
  static const char *functionName = "createAttributeDataset";
  int *numCapture=NULL;

  this->lock();
  getIntegerParam(NDFileHDF5_dimAttDatasets, &dimAttDataset);
  getIntegerParam(NDFileHDF5_nExtraDims, &extraDims);

  if (this->multiFrameFile){
    struct extradimdefs_t {
      int sizeParamId;
      char* dimName;
    } extradimdefs[MAXEXTRADIMS] = {
        {NDFileHDF5_extraDimSizeY, this->extraDimNameY},
        {NDFileHDF5_extraDimSizeX, this->extraDimNameX},
        {NDFileHDF5_extraDimSizeN, this->extraDimNameN},
    };
    extraDims += 1;
    numCapture = (int *)calloc(extraDims, sizeof(int));
    for (i=0; i<extraDims; i++){
      getIntegerParam(extradimdefs[MAXEXTRADIMS - extraDims + i].sizeParamId, &numCapture[i]);
    }
  } else {
    numCapture = (int *)calloc(1, sizeof(int));
  }

  this->unlock();
  // Check the chunking value
  calculateAttributeChunking(&chunking);

  int user_chunking[3] = {chunking,chunking,chunking};



  asynPrint(this->pasynUserSelf, ASYN_TRACE_FLOW, "%s::%s Creating attribute datasets. extradims=%d attribute count=%d\n",
            driverName, functionName, extraDims, this->pFileAttributes->count());

  hdf5::Root *root = this->layout.get_hdftree();
  hdf5::Group* def_group = root->find_ndattr_default_group();
  //check for NULL
  if(def_group != NULL) {
    groupDefault = H5Gopen(this->file, def_group->get_full_name().c_str(), H5P_DEFAULT);
    if (strlen(this->hostname) > 0) {
      this->writeStringAttribute(groupDefault, "hostname", this->hostname);
    }
  }
  else {
    // Check if the auto_ndattr_default tag is true, if it is then the root group is the file
    if (this->layout.getAutoNDAttrDefault()){
      groupDefault = this->file;
    } else {
      asynPrint(this->pasynUserSelf, ASYN_TRACE_WARNING, "%s::%s No default attribute group defined.\n",
                driverName, functionName);
    }
  }

  ndAttr = this->pFileAttributes->next(ndAttr); // get the first NDAttribute
  while(ndAttr != NULL)
  {
    attrStrings[0] = ndAttr->getName();
    attrStrings[1] = ndAttr->getDescription();
    attrStrings[2] = ndAttr->getSourceInfo(&ndAttrSourceType);
    attrStrings[3] = ndAttr->getSource();

    hdf5::Dataset *dset = NULL;
    // Search for the dataset of the NDAttribute.  If it exists then we use it
    if (root->find_dset_ndattr(ndAttr->getName(), &dset) == 0){
      // In here we need to open the dataset for writing

      hdf5::DataSource dsource = dset->data_source();
      std::string atName = std::string(epicsStrDup(ndAttr->getName()));
      std::tr1::shared_ptr<NDFileHDF5AttributeDataset> attDset = std::tr1::shared_ptr<NDFileHDF5AttributeDataset>(new NDFileHDF5AttributeDataset(this->file, atName, ndAttr->getDataType()));
      attDset->setDsetName(dset->get_name());
      attDset->setWhenToSave(dsource.get_when_to_save());
      attDset->setParentGroupName(dset->get_parent()->get_full_name());
      if (dimAttDataset == 1){
        attDset->createDataset(this->multiFrameFile, extraDims, numCapture, user_chunking);
      } else {
        attDset->createDataset(chunking);
      }

      //save xml tags attributes
      writeHdfAttributes(attDset->getHandle(), dset);

      // Write some description of the NDAttribute as a HDF attribute to the dataset
      for (i=0; attrNames[i] != NULL; i++)
      {
        size = strlen(attrStrings[i]);
        if (size <= 0) continue;
        this->writeStringAttribute(attDset->getHandle(), attrNames[i], attrStrings[i]);
      }

      // Add the attribute to the list
      attrList.push_back(attDset);

    } else {
      if(groupDefault > -1) {
        std::string atName = std::string(epicsStrDup(ndAttr->getName()));
        std::tr1::shared_ptr<NDFileHDF5AttributeDataset> attDset = std::tr1::shared_ptr<NDFileHDF5AttributeDataset>(new NDFileHDF5AttributeDataset(this->file, atName, ndAttr->getDataType()));
        attDset->setParentGroupName(def_group->get_full_name().c_str());
        if (dimAttDataset == 1){
          attDset->createDataset(this->multiFrameFile, extraDims, numCapture, user_chunking);
        } else {
          attDset->createDataset(chunking);
        }
  
        // Write some description of the NDAttribute as a HDF attribute to the dataset
        for (i=0; attrNames[i] != NULL; i++)
        {
          size = strlen(attrStrings[i]);
          if (size <= 0) continue;
          this->writeStringAttribute(attDset->getHandle(), attrNames[i], attrStrings[i]);
        }
        // Add the attribute to the list
        attrList.push_back(attDset);
      }
    }
    ndAttr = this->pFileAttributes->next(ndAttr);
  }
  if(def_group != NULL){
    H5Gclose(groupDefault);
  }

  return asynSuccess;
}

asynStatus NDFileHDF5::calculateAttributeChunking(int *chunking)
{
  int fileWriteMode = 0;
  this->lock();
  // Check the chunking value
  getIntegerParam(NDFileHDF5_NDAttributeChunk, chunking);
  // If the chunking is zero then use the number of frames
  if (*chunking == 0){
    // In this case we want to read back the number of frames and use this for chunking
    // First check in case we are in single mode.
    getIntegerParam(NDFileWriteMode, &fileWriteMode);
    // Check that we are not in single mode
    if (fileWriteMode == NDFileModeSingle){
      // We are in single mode so chunk size should be set to 1 no matter the frame count
      *chunking = 1;
    } else {
      // We aren't in single mode so read the number of frames
      getIntegerParam(NDFileNumCapture, chunking);
      if (*chunking <= 0) {
        // Special case: writing infinite number of frames, so we guess a good(ish) chunk number
        *chunking = 16*1024;
      }
    }
  }
  this->unlock();
  return asynSuccess;
}

/** Write the NDArray attributes to the file
 *
 */
asynStatus NDFileHDF5::writeAttributeDataset(hdf5::When_t whenToSave, int positionMode, int *offsets)
{
  asynStatus status = asynSuccess;
  NDAttribute *ndAttr = NULL;
  int flush = 0;
  static const char *functionName = "writeAttributeDataset";

  for (std::list<std::tr1::shared_ptr<NDFileHDF5AttributeDataset> >::iterator it_node = attrList.begin(); it_node != attrList.end(); ++it_node){
    std::tr1::shared_ptr<NDFileHDF5AttributeDataset> hdfAttrNode = *it_node;
    // find the named attribute in the NDAttributeList
    ndAttr = this->pFileAttributes->find(hdfAttrNode->getName().c_str());
    if (ndAttr == NULL){
      asynPrint(this->pasynUserSelf, ASYN_TRACE_WARNING,
        "%s::%s WARNING: NDAttribute named \'%s\' not found\n",
        driverName, functionName, hdfAttrNode->getName().c_str());
      continue;
    }

    // Check if we need to force a flush of the dataset
    if (checkForSWMRMode()){
      int numCaptured = 0;
      this->lock();
      getIntegerParam(NDFileNumCaptured, &numCaptured);
      this->unlock();
      int chunking = 0;
      // Check the chunking value
      calculateAttributeChunking(&chunking);
      // Check if we should flush
      if ((numCaptured+1) % chunking == 0){
        // Mark the dataset for flushing
        flush = 1;
      }
    }
<<<<<<< HEAD
    if (positionMode == 1){
      hdfAttrNode->writeAttributeDataset(whenToSave, offsets, ndAttr, flush);
    } else {
      hdfAttrNode->writeAttributeDataset(whenToSave, ndAttr, flush);
    }
=======
    hdfAttrNode->writeAttributeDataset(whenToSave, ndAttr, flush);
>>>>>>> 24742540
  }
  return status;
}

/** Close all attribute datasets and clear out memory
 */
asynStatus NDFileHDF5::closeAttributeDataset()
{
  asynStatus status = asynSuccess;
  std::tr1::shared_ptr<NDFileHDF5AttributeDataset> dsetPtr;
  static const char *functionName = "closeAttributeDataset";

  while (attrList.size() > 0){
    dsetPtr = attrList.front();
    attrList.pop_front();
    asynPrint(this->pasynUserSelf, ASYN_TRACE_FLOW, "%s::%s: closing attribute dataset \'%s\'\n",
              driverName, functionName, dsetPtr->getName().c_str());
    dsetPtr->closeAttributeDataset();
  }

  return status;
}

/** Convenience function to write a null terminated string as an HDF5 attribute
 *  to an HDF5 element (group or dataset)
 */
asynStatus NDFileHDF5::writeStringAttribute(hid_t element, const char * attrName, const char* attrStrValue)
{
  asynStatus status = asynSuccess;
  hid_t hdfdatatype;
  hid_t hdfattr;
  hid_t hdfattrdataspace;

  if (strlen(attrStrValue) > 0){
    hdfattrdataspace = H5Screate(H5S_SCALAR);
    hdfdatatype      = H5Tcopy(H5T_C_S1);
    H5Tset_size(hdfdatatype, strlen(attrStrValue));
    H5Tset_strpad(hdfdatatype, H5T_STR_NULLTERM);
    hdfattr          = H5Acreate2(element, attrName,
                                  hdfdatatype, hdfattrdataspace,
                                  H5P_DEFAULT, H5P_DEFAULT);
    H5Awrite(hdfattr, hdfdatatype, attrStrValue);
    H5Aclose(hdfattr);
    H5Sclose(hdfattrdataspace);
  }
  return status;
}


/** Configure the required dimensions for a dataset.
 *
 *  This method will call the configureDims method for each detector dataset
 *  created.
 */
asynStatus NDFileHDF5::configureDatasetDims(NDArray *pArray)
{
  int i = 0;
  int extradims = 0;
  int *numCapture=NULL;
  asynStatus status = asynSuccess;

  this->lock();
  if (this->multiFrameFile){
    struct extradimdefs_t {
      int sizeParamId;
      char* dimName;
    } extradimdefs[MAXEXTRADIMS] = {
        {NDFileHDF5_extraDimSizeY, this->extraDimNameY},
        {NDFileHDF5_extraDimSizeX, this->extraDimNameX},
        {NDFileHDF5_extraDimSizeN, this->extraDimNameN},
    };
    getIntegerParam(NDFileHDF5_nExtraDims, &extradims);
    extradims += 1;
    numCapture = (int *)calloc(extradims, sizeof(int));
    for (i=0; i<extradims; i++){
      getIntegerParam(extradimdefs[MAXEXTRADIMS - extradims + i].sizeParamId, &numCapture[i]);
    }
  } else {
    numCapture = (int *)calloc(1, sizeof(int));
  }
  int user_chunking[3] = {1,1,1};
  getIntegerParam(NDFileHDF5_nFramesChunks, &user_chunking[2]);
  getIntegerParam(NDFileHDF5_nRowChunks,    &user_chunking[1]);
  getIntegerParam(NDFileHDF5_nColChunks,    &user_chunking[0]);
  this->unlock();

  // Iterate over the stored detector data sets and configure the dimensions
  std::map<std::string, NDFileHDF5Dataset *>::iterator it_dset;
  for (it_dset = this->detDataMap.begin(); it_dset != this->detDataMap.end(); ++it_dset){
    it_dset->second->configureDims(pArray, this->multiFrameFile, extradims, numCapture, user_chunking);
  }
  
  if (numCapture != NULL) free( numCapture );
  return status;
}

/** Configure the HDF5 dimension definitions based on NDArray dimensions.
 * Initially this implementation just copies the dimension sizes from the NDArray
 * in the same order. A last infinite length dimension is added if multiple frames
 * are to be stored in the same file (in Capture or Stream mode).
 */
asynStatus NDFileHDF5::configureDims(NDArray *pArray)
{
  int i=0,j=0, extradims = 0, ndims=0;
  int numCapture;
  asynStatus status = asynSuccess;
  char strdims[DIMSREPORTSIZE];
  static const char *functionName = "configureDims";
  //strdims = (char*)calloc(DIMSREPORTSIZE, sizeof(char));

  this->lock();
  if (this->multiFrameFile)
  {
    getIntegerParam(NDFileHDF5_nExtraDims, &extradims);
    extradims += 1;
  }
  ndims = pArray->ndims + extradims;

  // first check whether the dimension arrays have been allocated
  // or the number of dimensions have changed.
  // If necessary free and reallocate new memory.
  if (this->maxdims == NULL || this->rank != ndims)
  {
    if (this->maxdims     != NULL) free(this->maxdims);
    if (this->chunkdims   != NULL) free(this->chunkdims);
    if (this->framesize   != NULL) free(this->framesize);
    if (this->dims        != NULL) free(this->dims);
    if (this->offset      != NULL) free(this->offset);
    if (this->virtualdims != NULL) free(this->virtualdims);

    //asynPrint(this->pasynUserSelf, ASYN_TRACE_FLOW,
    //          "%s::%s allocating dimension arrays\n",
    //          driverName, functionName);
    this->maxdims       = (hsize_t*)calloc(ndims,     sizeof(hsize_t));
    this->chunkdims     = (hsize_t*)calloc(ndims,     sizeof(hsize_t));
    this->framesize     = (hsize_t*)calloc(ndims,     sizeof(hsize_t));
    this->dims          = (hsize_t*)calloc(ndims,     sizeof(hsize_t));
    this->offset        = (hsize_t*)calloc(ndims,     sizeof(hsize_t));
    int nvirtual = extradims;
    if (nvirtual <= 0) nvirtual = 1;
    this->virtualdims   = (hsize_t*)calloc(nvirtual, sizeof(hsize_t));
  }

  if (this->multiFrameFile)
  {
    /* Configure the virtual dimensions -i.e. dimensions in addition
     * to the frame format.
     * Normally set to just 1 by default or -1 unlimited (in HDF5 terms)
     */
    //asynPrint(this->pasynUserSelf, ASYN_TRACE_FLOW, 
    //  "%s::%s Creating extradimdefs_t structure. Size=%d\n",
    //  driverName, functionName, MAXEXTRADIMS);
    struct extradimdefs_t {
      int sizeParamId;
      char* dimName;
    } extradimdefs[MAXEXTRADIMS] = {
        {NDFileHDF5_extraDimSizeY, this->extraDimNameY},
        {NDFileHDF5_extraDimSizeX, this->extraDimNameX},
        {NDFileHDF5_extraDimSizeN, this->extraDimNameN},
    };

    //asynPrint(this->pasynUserSelf, ASYN_TRACE_FLOW, 
    //  "%s::%s initialising the extradim sizes. extradims=%d\n",
    //  driverName, functionName, extradims);
    for (i=0; i<extradims; i++)
    {
      this->framesize[i] = (hsize_t)1;
      this->chunkdims[i]   = 1;
      this->maxdims[i]     = H5S_UNLIMITED;
      this->dims[i]        = 1;
      this->offset[i]      = 0; // because we increment offset *before* each write we need to start at -1

      getIntegerParam(extradimdefs[MAXEXTRADIMS - extradims + i].sizeParamId, &numCapture);
      this->virtualdims[i] = numCapture;
      //asynPrint(this->pasynUserSelf, ASYN_TRACE_FLOW, 
      //  "%s::%s extradim=%d ncapture=%d\n",
      //  driverName, functionName, i, numCapture);
      epicsSnprintf(this->ptrDimensionNames[i], DIMNAMESIZE, "%s", extradimdefs[MAXEXTRADIMS - extradims +i].dimName);
    }
  }

  this->rank = ndims;
  //asynPrint(this->pasynUserSelf, ASYN_TRACE_FLOW, 
  //  "%s::%s initialising the basic frame dimension sizes. rank=%d\n",
  //  driverName, functionName, this->rank);
  for (j=pArray->ndims-1,i=extradims; i<this->rank; i++,j--)
  {
  this->framesize[i] = (hsize_t)(pArray->dims[j].size);
    this->chunkdims[i]  = pArray->dims[j].size;
    this->maxdims[i]    = pArray->dims[j].size;
    this->dims[i]       = pArray->dims[j].size;
    this->offset[i]     = 0;
    epicsSnprintf(this->ptrDimensionNames[i],DIMNAMESIZE, "NDArray Dim%d", j);
  }

  // Collect the user defined chunking dimensions and check if they're valid
  //
  // A check is made to see if the user has input 0 or negative value (which is invalid)
  // in which case the size of the chunking is set to the maximum size of that dimension (full frame)
  // If the maximum of a particular dimension is set to a negative value -which is the case for
  // infinite lenght dimensions (-1); the chunking value is set to 1.
  int user_chunking[3] = {1,1,1};
  getIntegerParam(NDFileHDF5_nFramesChunks, &user_chunking[2]);
  getIntegerParam(NDFileHDF5_nRowChunks,    &user_chunking[1]);
  getIntegerParam(NDFileHDF5_nColChunks,    &user_chunking[0]);
  int max_items = 0;
  int hdfdim = 0;
  int fileWriteMode = 0;
  // Work out the number of chunking dims we are going to work with (number of array dims)
  int numDimsForChunking = pArray->ndims;
  getIntegerParam(NDFileWriteMode, &fileWriteMode);    
  // Check that we are not in single mode
  if (fileWriteMode != NDFileModeSingle){
    // There is another dimension (frame number)
    numDimsForChunking++;
  }
  // Loop over the number of user_chunking array elements
  for (i = 0; i<numDimsForChunking; i++)
  {
      hdfdim = ndims - i - 1;
      max_items = (int)this->maxdims[hdfdim];
      if (max_items <= 0)
      {
        max_items = 1; // For infinite length dimensions
      } else {
        if (user_chunking[i] > max_items) user_chunking[i] = max_items;
      }
      if (user_chunking[i] < 1) user_chunking[i] = max_items;
      assert(hdfdim >= 0); this->chunkdims[hdfdim] = user_chunking[i];
  }
  setIntegerParam(NDFileHDF5_nFramesChunks, user_chunking[2]);
  setIntegerParam(NDFileHDF5_nRowChunks,    user_chunking[1]);
  setIntegerParam(NDFileHDF5_nColChunks,    user_chunking[0]);
  this->unlock();

  for(i=0; i<pArray->ndims; i++) sprintf(strdims+(i*6), "%5d,", (int)pArray->dims[i].size);
  asynPrint(this->pasynUserSelf, ASYN_TRACE_FLOW, 
    "%s::%s  NDArray:   { %s }\n", 
    driverName, functionName, strdims);
  //free(strdims);
  char *strdimsrep = this->getDimsReport();
  asynPrint(this->pasynUserSelf, ASYN_TRACE_FLOW, 
    "%s::%s dimension report: %s\n", 
    driverName, functionName, strdimsrep);

  return status;
}

/** Configure compression
 */
asynStatus NDFileHDF5::configureCompression()
{
  asynStatus status = asynSuccess;
  int compressionScheme;
  int szipNumPixels = 0;
  int nbitPrecision = 0;
  int nbitOffset = 0;
  int zLevel = 0;
  static const char * functionName = "configureCompression";

  this->lock();
  getIntegerParam(NDFileHDF5_compressionType, &compressionScheme);
  getIntegerParam(NDFileHDF5_nbitsOffset, &nbitOffset);
  getIntegerParam(NDFileHDF5_nbitsPrecision, &nbitPrecision);
  getIntegerParam(NDFileHDF5_szipNumPixels, &szipNumPixels);
  getIntegerParam(NDFileHDF5_zCompressLevel, &zLevel);
  this->unlock();
  switch (compressionScheme)
  {
    case HDF5CompressNone:
      break;
    case HDF5CompressNumBits:
      this->lock();
      this->unlock();
      asynPrint(this->pasynUserSelf, ASYN_TRACE_FLOW, 
                "%s::%s Setting N-bit filter precision=%d bit offset=%d bit\n",
                driverName, functionName, nbitPrecision, nbitOffset);
      H5Tset_precision (this->datatype, nbitPrecision);
      H5Tset_offset (this->datatype, nbitOffset);
      H5Pset_nbit (this->cparms);

      // Finally read back the parameters we've just sent to HDF5
      nbitOffset = H5Tget_offset(this->datatype);
      nbitPrecision = (int)H5Tget_precision(this->datatype);
      this->lock();
      setIntegerParam(NDFileHDF5_nbitsOffset, nbitOffset);
      setIntegerParam(NDFileHDF5_nbitsPrecision, nbitPrecision);
      this->unlock();
      break;
    case HDF5CompressSZip:
      asynPrint(this->pasynUserSelf, ASYN_TRACE_FLOW, 
                "%s::%s Setting szip compression filter # pixels=%d\n",
                driverName, functionName, szipNumPixels);
      H5Pset_szip (this->cparms, H5_SZIP_NN_OPTION_MASK, szipNumPixels);
      break;
    case HDF5CompressZlib:
      asynPrint(this->pasynUserSelf, ASYN_TRACE_FLOW, 
                "%s::%s Setting zlib compression filter level=%d\n",
                driverName, functionName, zLevel);
      H5Pset_deflate(this->cparms, zLevel);
      break;
  }
  return status;
}

/** Translate the NDArray datatype to HDF5 datatypes 
 */
hid_t NDFileHDF5::typeNd2Hdf(NDDataType_t datatype)
{
  hid_t result;
  int fillvalue = 0;

  switch (datatype) 
  {
    case NDInt8:
      result = H5T_NATIVE_INT8;
      *(epicsInt8*)this->ptrFillValue = (epicsInt8)fillvalue;
      break;
    case NDUInt8:
      result = H5T_NATIVE_UINT8;
      *(epicsUInt8*)this->ptrFillValue = (epicsUInt8)fillvalue;
      break;
    case NDInt16:
      result = H5T_NATIVE_INT16;
      *(epicsInt16*)this->ptrFillValue = (epicsInt16)fillvalue;
      break;
    case NDUInt16:
      result = H5T_NATIVE_UINT16;
      *(epicsUInt16*)this->ptrFillValue = (epicsUInt16)fillvalue;
      break;
    case NDInt32:
      result = H5T_NATIVE_INT32;
      *(epicsInt32*)this->ptrFillValue = (epicsInt32)fillvalue;
      break;
    case NDUInt32:
      result = H5T_NATIVE_UINT32;
      *(epicsUInt32*)this->ptrFillValue = (epicsUInt32)fillvalue;
      break;
    case NDFloat32:
      result = H5T_NATIVE_FLOAT;
      *(epicsFloat32*)this->ptrFillValue = (epicsFloat32)fillvalue;
      break;
    case NDFloat64:
      result = H5T_NATIVE_DOUBLE;
      *(epicsFloat64*)this->ptrFillValue = (epicsFloat64)fillvalue;
      break;
    default:
      asynPrint(this->pasynUserSelf, ASYN_TRACE_ERROR, 
                "%s::%s cannot convert NDArrayType: %d to HDF5 datatype\n",
                driverName, "typeNd2Hdf", datatype);
      result = -1;
  }
  return result;
}

/** Iterate through all the local stored dimension information.
 * Returns a string where each line is an ASCII report of the value for each dimension.
 * Intended for development and debugging. This function is not thread safe.
 */
char* NDFileHDF5::getDimsReport()
{
  int i=0,j=0,extradims=0;
  size_t c=0;
  int maxlen = DIMSREPORTSIZE;
  char *strdims = this->dimsreport;

  this->lock();
  getIntegerParam(NDFileHDF5_nExtraDims, &extradims);
  this->unlock();
  extradims += 1;

  struct dimsizes_t {
    const char* name;
    unsigned long long* dimsize;
    int nd;
  } dimsizes[7] = {
      {"framesize", this->framesize, this->rank},
      {"chunkdims", this->chunkdims, this->rank},
      {"maxdims",   this->maxdims,   this->rank},
      {"dims",      this->dims,    this->rank},
      {"offset",    this->offset,    this->rank},
      {"virtual",   this->virtualdims, extradims},
      {NULL,        NULL,            0         },
  };

  strdims[0] = '\0';
  while (dimsizes[i].name!=NULL && c<DIMSREPORTSIZE && dimsizes[i].dimsize != NULL)
  {
    epicsSnprintf(strdims+c, maxlen-c, "\n%10s ", dimsizes[i].name);
    c = strlen(strdims);
    for(j=0; j<dimsizes[i].nd; j++)
    {
      epicsSnprintf(strdims+c, maxlen-c, "%6lli,", dimsizes[i].dimsize[j]);
      c = strlen(strdims);
    }
    //printf("name=%s c=%d rank=%d strdims: %s\n", dimsizes[i].name, c, dimsizes[i].nd, strdims);
    i++;
  }
  return strdims;
}

void NDFileHDF5::report(FILE *fp, int details)
{
  fprintf(fp, "Dimension report: %s\n", this->getDimsReport());
  // Call the base class report
  NDPluginFile::report(fp, details);
}

/** Configuration routine.  Called directly, or from the iocsh function in NDFileEpics */
extern "C" int NDFileHDF5Configure(const char *portName, int queueSize, int blockingCallbacks, 
                                   const char *NDArrayPort, int NDArrayAddr,
                                   int priority, int stackSize)
{
  // Stack Size must be a minimum of 2MB
  if (stackSize < 2097152) stackSize = 2097152;
  new NDFileHDF5(portName, queueSize, blockingCallbacks, NDArrayPort, NDArrayAddr,
                 priority, stackSize);
  return(asynSuccess);
}

void NDFileHDF5::checkForOpenFile()
{
  const char * functionName = "checkForOpenFile";
  /* Checking if the plugin already has a file open.
   * It would be nice if NDPluginFile class would accept an asynError returned from
   * this method and not increment the filecounter and name... However, for now we just
   * close the file that is open and open a new one. */
  if (this->file != 0){
    asynPrint(this->pasynUserSelf, ASYN_TRACE_ERROR, 
              "%s::%s file is already open. Closing it and opening new one.\n", 
              driverName, functionName);
    this->closeFile();
  }
}

bool NDFileHDF5::checkForSWMRMode()
{
  int SWMRMode = 0;
  bool SWMRAvailable = false;
  // Check if we are in SWMR mode
  getIntegerParam(NDFileHDF5_SWMRMode, &SWMRMode);
  // The following section is only available if SWMR is supported
  if (checkForSWMRSupported()){
    if (SWMRMode == 1){
      SWMRAvailable = true;
    }
  } else {
    // SMWR Support is not available due to the HDF5 library version compiled against
    SWMRAvailable = false;
  }

  return SWMRAvailable;
}

bool NDFileHDF5::checkForSWMRSupported()
{
  bool SWMRSupported = false;
  #if H5_VERSION_GE(1,9,178)
  SWMRSupported = true;
  #else
  SWMRSupported = false;
  #endif
  return SWMRSupported;
}

/** Add the default attributes from NDArrays into the local NDAttribute list.
 *
 * The relevant attributes are: uniqueId, timeStamp, epicsTS.secPastEpoch and
 * epicsTS.nsec.
 */
void NDFileHDF5::addDefaultAttributes(NDArray *pArray)
{
  this->pFileAttributes->add("NDArrayUniqueId",
                             "The unique ID of the NDArray",
                             NDAttrInt32, (void*)&(pArray->uniqueId));
  this->pFileAttributes->add("NDArrayTimeStamp",
                             "The timestamp of the NDArray as float64",
                             NDAttrFloat64, (void*)&(pArray->timeStamp));
  this->pFileAttributes->add("NDArrayEpicsTSSec",
                             "The NDArray EPICS timestamp seconds past epoch",
                             NDAttrUInt32, (void*)&(pArray->epicsTS.secPastEpoch));
  this->pFileAttributes->add("NDArrayEpicsTSnSec",
                             "The NDArray EPICS timestamp nanoseconds",
                             NDAttrUInt32, (void*)&(pArray->epicsTS.nsec));
}

/** Helper function to create a comma separated list of integers in a string
 *
 */
std::string comma_separated_list(int nelements, size_t *data)
{
  std::ostringstream num_str_convert;

  for (int i = 0; i < nelements; i++)
  {
    num_str_convert << data[i] << ",";
  }

  return num_str_convert.str();
}

/** Add the default attributes from NDArrays as HDF5 attributes on the detector datasets
 *
 */
asynStatus NDFileHDF5::writeDefaultDatasetAttributes(NDArray *pArray)
{
  asynStatus ret = asynSuccess;
  std::ostringstream num_str_convert;
  hdf5::DataSource const_src(hdf5::constant);
  const_src.set_when_to_save(hdf5::OnFileOpen);

  // First create some HDF5 attribute descriptions (constants) for each of the
  // NDArray data elements of interest
  std::vector<hdf5::Attribute> default_ndarray_attributes;

  hdf5::Attribute attr_numdims("NDArrayNumDims", const_src);
  attr_numdims.setOnFileOpen(true);
  num_str_convert << pArray->ndims;
  attr_numdims.source.set_const_datatype_value(hdf5::int32, num_str_convert.str());
  default_ndarray_attributes.push_back(attr_numdims);
  num_str_convert.str("");

  // Create the attributes which has one element for each dimension
  hdf5::Attribute attr_dim_offset("NDArrayDimOffset", const_src);
  for (int i = 0; i<pArray->ndims; i++) num_str_convert << pArray->dims[i].offset << ","; // Create comma separated string
  attr_dim_offset.source.set_const_datatype_value(hdf5::int32, num_str_convert.str());
  num_str_convert.str("");
  default_ndarray_attributes.push_back(attr_dim_offset);

  hdf5::Attribute attr_dim_binning("NDArrayDimBinning", const_src);
  for (int i = 0; i<pArray->ndims; i++) num_str_convert << pArray->dims[i].binning << ","; // Create comma separated string
  attr_dim_binning.source.set_const_datatype_value(hdf5::int32, num_str_convert.str());
  num_str_convert.str("");
  default_ndarray_attributes.push_back(attr_dim_binning);

  hdf5::Attribute attr_dim_reverse("NDArrayDimReverse", const_src);
  for (int i = 0; i<pArray->ndims; i++) num_str_convert << pArray->dims[i].reverse << ","; // Create comma separated string
  attr_dim_reverse.source.set_const_datatype_value(hdf5::int32, num_str_convert.str());
  num_str_convert.str("");
  default_ndarray_attributes.push_back(attr_dim_reverse);

  // Find a map of all detector datasets
  // (string name, Dataset object)
  hdf5::Group::MapDatasets_t det_dsets;
  this->layout.get_hdftree()->find_dsets(hdf5::detector, det_dsets);

  // Iterate over all detector datasets to attach the attributes
  hdf5::Group::MapDatasets_t::iterator it_det_dsets;
  std::vector<hdf5::Attribute>::iterator it_default_ndarray_attributes;
  for (it_det_dsets = det_dsets.begin(); it_det_dsets!=det_dsets.end(); ++it_det_dsets)
  {
    // Attach all the default attributes
    for (it_default_ndarray_attributes = default_ndarray_attributes.begin();
         it_default_ndarray_attributes != default_ndarray_attributes.end();
         ++it_default_ndarray_attributes)
    {
      it_det_dsets->second->add_attribute(*it_default_ndarray_attributes);
    }
  }

  return ret;
}

asynStatus NDFileHDF5::createNewFile(const char *fileName)
{
  herr_t hdfstatus;
  int tempAlign = 0;
  int tempThreshold = 0;
  int SWMRMode = 0;
  static const char *functionName = "createNewFile";

  this->lock();
  getIntegerParam(NDFileHDF5_chunkBoundaryAlign, &tempAlign);
  getIntegerParam(NDFileHDF5_chunkBoundaryThreshold, (int*)&tempThreshold);
  // Check if we are in SWMR mode
  getIntegerParam(NDFileHDF5_SWMRMode, &SWMRMode);
  this->unlock();

  /* File access property list: set the alignment boundary to a user defined block size
   * which ideally matches disk boundaries.
   * If user sets size to 0 we do not set alignment at all. */
  hid_t access_plist = H5Pcreate(H5P_FILE_ACCESS);
  hsize_t align = 0;
  if (tempAlign > 0){
    align = tempAlign;
  }
  hsize_t threshold = 0;
  if (tempThreshold > 0){
    threshold = tempThreshold;
  }
  if (align > 0){
    hdfstatus = H5Pset_alignment( access_plist, threshold, align );
    if (hdfstatus < 0){
      asynPrint(this->pasynUserSelf, ASYN_TRACE_ERROR,
          "%s%s Warning: failed to set boundary threshod=%llu and alignment=%llu bytes\n",
          driverName, functionName, threshold, align);
      H5Pget_alignment( access_plist, &threshold, &align );
      this->lock();
      setIntegerParam(NDFileHDF5_chunkBoundaryAlign, (int)align);
      setIntegerParam(NDFileHDF5_chunkBoundaryThreshold, (int)threshold);
      this->unlock();
    }
  }

  /* File creation property list: set the i-storek according to HDF group recommendations */
  H5Pset_fclose_degree(access_plist, H5F_CLOSE_STRONG);
  
  // Not required if SWMR is not supported
  #if H5_VERSION_GE(1,9,178)

  if (SWMRMode == 1){
    // Setup the flushing callback
    H5Pset_object_flush_cb(access_plist, cFlushCallback, this);

    // Set to use the latest library format
    H5Pset_libver_bounds(access_plist, H5F_LIBVER_LATEST, H5F_LIBVER_LATEST);
  }

  #endif
  
  hid_t create_plist = H5Pcreate(H5P_FILE_CREATE);
  
  // We only need to calculate an istorek value if we are not in SWMR mode
  if (checkForSWMRMode() == false){ 
    unsigned int istorek = this->calcIstorek();
    asynPrint(this->pasynUserSelf, ASYN_TRACE_FLOW,
              "%s::%s Setting istorek=%u\n",
              driverName, functionName, istorek);
    // Check if the calculated value of istorek is greater than the maximum allowed
    if (istorek > MAX_ISTOREK){
      // Cap the value at the maximum and notify of this
      istorek = MAX_ISTOREK;
      asynPrint(this->pasynUserSelf, ASYN_TRACE_WARNING,
                "%s::%s Istorek was greater than %u, using %u\n",
                driverName, functionName, istorek, istorek);
    }
    // Only set the istorek value if it is valid
    if (istorek <= 1){
      // Do not set this value as istorek, simply raise a warning
      asynPrint(this->pasynUserSelf, ASYN_TRACE_WARNING,
                "%s::%s Istorek is %u, using default\n",
                driverName, functionName, istorek);
    } else {
      // We should have a valid istorek value, submit it and check the result
      hdfstatus = H5Pset_istore_k(create_plist, istorek);
      if (hdfstatus < 0){
        asynPrint(this->pasynUserSelf, ASYN_TRACE_ERROR,
                  "%s%s Warning: failed to set istorek parameter = %u\n",
                  driverName, functionName, istorek);
      }
    }
  }

  this->file = H5Fcreate(fileName, H5F_ACC_TRUNC, create_plist, access_plist);
  if (this->file <= 0){
    asynPrint(this->pasynUserSelf, ASYN_TRACE_ERROR,
              "%s::%s Unable to create HDF5 file: %s\n", 
              driverName, functionName, fileName);
    this->file = 0;
    return asynError;
  }
  return asynSuccess;
}

/** Create the output file layout as specified by the XML layout.
 */
asynStatus NDFileHDF5::createFileLayout(NDArray *pArray)
{
  hid_t hdfdatatype;
  static const char *functionName = "createFileLayout";

  /*
   * Create the data space with appropriate dimensions
   */
  asynPrint(this->pasynUserSelf, ASYN_TRACE_FLOW, 
    "%s::%s Creating dataspace with given dimensions\n", 
    driverName, functionName);
  this->dataspace = H5Screate_simple(this->rank, this->framesize, this->maxdims);

  /*
   * Modify dataset creation properties, i.e. enable chunking.
   */
  this->cparms = H5Pcreate(H5P_DATASET_CREATE);
  asynPrint(this->pasynUserSelf, ASYN_TRACE_FLOW, 
    "%s::%s Configuring chunking\n", 
    driverName, functionName);
  H5Pset_chunk(this->cparms, this->rank, this->chunkdims);

  /* Get the datatype */
  hdfdatatype = this->typeNd2Hdf(pArray->dataType);
  this->datatype = H5Tcopy(hdfdatatype);

  /* configure compression if required */
  this->configureCompression();

  asynPrint(this->pasynUserSelf, ASYN_TRACE_FLOW, 
    "%s::%s Setting fillvalue\n", 
    driverName, functionName);
  H5Pset_fill_value(this->cparms, this->datatype, this->ptrFillValue );
  

  //We use MAX_LAYOUT_LEN instead of MAX_FILENAME_LEN because we want to be able to load
  // in an xml string or a file containing the xml
  char *layoutFile = new char[MAX_LAYOUT_LEN];
  layoutFile[MAX_LAYOUT_LEN - 1] = '\0';
  this->lock();
  int status = getStringParam(NDFileHDF5_layoutFilename, MAX_LAYOUT_LEN - 1, layoutFile);
  this->unlock();
  if (status){
    delete [] layoutFile;
    return asynError;
  }
  // Test here for invalid filename or empty filename.
  // If empty use default layout
  // If invalid raise an error but still use the default layout
  if (!strcmp(layoutFile, "")){
    asynPrint(this->pasynUserSelf, ASYN_TRACE_FLOW, "%s::%s Empty layout file, use default layout\n", driverName, functionName);
    status = this->layout.load_xml();
    if (status == -1){
      this->layout.unload_xml();
      delete [] layoutFile;
      return asynError;
    }
  } else {
    if (strstr(layoutFile, "<?xml") != NULL || this->fileExists(layoutFile)){
      // File specified and exists, use the file
      asynPrint(this->pasynUserSelf, ASYN_TRACE_FLOW, "%s::%s Layout file exists, using the file: %s\n",
                driverName, functionName, layoutFile);
    std::string strLayoutFile = std::string(layoutFile);
    status = this->layout.load_xml(strLayoutFile);
      if (status == -1){
        this->layout.unload_xml();
        delete[] layoutFile;
        return asynError;
      }
    } else {
      // The file does not exist, raise an error
      // Note that we should never get here as the file is verified prior to this
      asynPrint(this->pasynUserSelf, ASYN_TRACE_ERROR,
                "%s%s Warning: specified XML file does not exist\n",
                driverName, functionName);
      delete[] layoutFile;
      return asynError;
    }
  }
  delete [] layoutFile;

  // Append the default NDArray attributes to the detector datasets
  if (this->writeDefaultDatasetAttributes(pArray)) {
      asynPrint(this->pasynUserSelf, ASYN_TRACE_WARNING,
                "%s::%s WARNING Failed write default NDArray attributes to detector datasets\n",
                driverName, functionName);
      return asynError;
  }

  asynStatus ret = this->createXMLFileLayout();
  return ret;
}


/** EPICS iocsh shell commands */
static const iocshArg initArg0 = { "portName",iocshArgString};
static const iocshArg initArg1 = { "frame queue size",iocshArgInt};
static const iocshArg initArg2 = { "blocking callbacks",iocshArgInt};
static const iocshArg initArg3 = { "NDArray Port",iocshArgString};
static const iocshArg initArg4 = { "NDArray Addr",iocshArgInt};
static const iocshArg initArg5 = { "priority",iocshArgInt};
static const iocshArg initArg6 = { "stack size (min 2MB)",iocshArgInt};
static const iocshArg * const initArgs[] = {&initArg0,
                                            &initArg1,
                                            &initArg2,
                                            &initArg3,
                                            &initArg4,
                                            &initArg5,
                                            &initArg6};
static const iocshFuncDef initFuncDef = {"NDFileHDF5Configure",7,initArgs};
static void initCallFunc(const iocshArgBuf *args)
{
  NDFileHDF5Configure(args[0].sval, args[1].ival, args[2].ival, args[3].sval, 
                      args[4].ival, args[5].ival, args[6].ival);
}

extern "C" void NDFileHDF5Register(void)
{
  iocshRegister(&initFuncDef,initCallFunc);
}

extern "C" {
epicsExportRegistrar(NDFileHDF5Register);
}
<|MERGE_RESOLUTION|>--- conflicted
+++ resolved
@@ -194,11 +194,7 @@
 
   if (storeAttributes == 1){
     this->createAttributeDataset(pArray);
-<<<<<<< HEAD
     this->writeAttributeDataset(hdf5::OnFileOpen, 0, NULL);
-=======
-    this->writeAttributeDataset(hdf5::OnFileOpen);
->>>>>>> 24742540
 
 
     // Store any attributes that have been marked as onOpen
@@ -1170,21 +1166,15 @@
   asynStatus status = asynSuccess;
   int storeAttributes, storePerformance, flush;
   int dimAttDataset = 0;
-<<<<<<< HEAD
   int posRunning = 0;
   char posNameDimN[MAX_STRING_SIZE];
   char posNameDimX[MAX_STRING_SIZE];
   char posNameDimY[MAX_STRING_SIZE];
-=======
->>>>>>> 24742540
   epicsTimeStamp startts, endts;
   epicsInt32 numCaptured;
   double dt=0.0, period=0.0, runtime = 0.0;
   int extradims = 0;
-<<<<<<< HEAD
   int offsets[3] = {0, 0, 0};
-=======
->>>>>>> 24742540
   static const char *functionName = "writeFile";
 
   if (this->file == 0) {
@@ -1201,13 +1191,10 @@
   getIntegerParam(NDFileHDF5_storePerformance, &storePerformance);
   getIntegerParam(NDFileHDF5_flushNthFrame, &flush);
   getIntegerParam(NDFileHDF5_nExtraDims, &extradims);
-<<<<<<< HEAD
   getIntegerParam(NDFileHDF5_posRunning, &posRunning);
   getStringParam(NDFileHDF5_posNameDimN, MAX_STRING_SIZE, posNameDimN);
   getStringParam(NDFileHDF5_posNameDimX, MAX_STRING_SIZE, posNameDimX);
   getStringParam(NDFileHDF5_posNameDimY, MAX_STRING_SIZE, posNameDimY);
-=======
->>>>>>> 24742540
   this->unlock();
 
   if (numCaptured == 1) epicsTimeGetCurrent(&this->firstFrame);
@@ -1275,7 +1262,6 @@
   // Get the current time to calculate performance times
   epicsTimeGetCurrent(&startts);
 
-<<<<<<< HEAD
   // Check to see if we are positional placement mode
   if (posRunning == 1){
     // We are in positional placement so retrieve the positions
@@ -1319,10 +1305,6 @@
       status = this->detDataMap[destination]->extendDataSet(extradims);
     }
   }
-=======
-  // For multi frame files we now extend the HDF dataset to fit an additional frame
-  if (this->multiFrameFile) this->detDataMap[destination]->extendDataSet(extradims);
->>>>>>> 24742540
 
   if (status == asynSuccess){
     status = this->detDataMap[destination]->writeFile(pArray, this->datatype, this->dataspace, this->framesize);
@@ -1369,20 +1351,12 @@
       // If attribute datasets are following dimensions of the main dataset
       // check to ensure this NDArray is destined for the default dataset
       if (destination == this->defDsetName){
-<<<<<<< HEAD
         status = this->writeAttributeDataset(hdf5::OnFrame, posRunning, offsets);
-=======
-        status = this->writeAttributeDataset(hdf5::OnFrame);
->>>>>>> 24742540
       }
     } else {
       // Normal attribute datasets required (linear 1D)
       // so save on every occasion
-<<<<<<< HEAD
       status = this->writeAttributeDataset(hdf5::OnFrame, posRunning, offsets);
-=======
-      status = this->writeAttributeDataset(hdf5::OnFrame);
->>>>>>> 24742540
     }
     if (status != asynSuccess){
       return status;
@@ -1942,13 +1916,10 @@
   this->createParam(str_NDFileHDF5_layoutErrorMsg,  asynParamOctet,   &NDFileHDF5_layoutErrorMsg);
   this->createParam(str_NDFileHDF5_layoutValid,     asynParamInt32,   &NDFileHDF5_layoutValid);
   this->createParam(str_NDFileHDF5_layoutFilename,  asynParamOctet,   &NDFileHDF5_layoutFilename);
-<<<<<<< HEAD
   this->createParam(str_NDFileHDF5_posRunning,      asynParamInt32,   &NDFileHDF5_posRunning);
   this->createParam(str_NDFileHDF5_posNameDimN,     asynParamOctet,   &NDFileHDF5_posNameDimN);
   this->createParam(str_NDFileHDF5_posNameDimX,     asynParamOctet,   &NDFileHDF5_posNameDimX);
   this->createParam(str_NDFileHDF5_posNameDimY,     asynParamOctet,   &NDFileHDF5_posNameDimY);
-=======
->>>>>>> 24742540
   this->createParam(str_NDFileHDF5_SWMRCbCounter,   asynParamInt32,   &NDFileHDF5_SWMRCbCounter);
   this->createParam(str_NDFileHDF5_SWMRSupported,   asynParamInt32,   &NDFileHDF5_SWMRSupported);
   this->createParam(str_NDFileHDF5_SWMRMode,        asynParamInt32,   &NDFileHDF5_SWMRMode);
@@ -1980,13 +1951,10 @@
   setStringParam (NDFileHDF5_layoutErrorMsg,  "");
   setIntegerParam(NDFileHDF5_layoutValid,     1);
   setStringParam (NDFileHDF5_layoutFilename,  "");
-<<<<<<< HEAD
   setIntegerParam(NDFileHDF5_posRunning,      0);
   setStringParam (NDFileHDF5_posNameDimN,     "");
   setStringParam (NDFileHDF5_posNameDimX,     "");
   setStringParam (NDFileHDF5_posNameDimY,     "");
-=======
->>>>>>> 24742540
   setIntegerParam(NDFileHDF5_SWMRCbCounter,   0);
   setIntegerParam(NDFileHDF5_SWMRMode,        0);
   setIntegerParam(NDFileHDF5_SWMRRunning,     0);
@@ -2070,11 +2038,7 @@
   int extradimsizes[MAXEXTRADIMS] = {0,0,0};
   int numExtraDims = 0;
   hsize_t maxdim = 0;
-<<<<<<< HEAD
-  int extradim = MAXEXTRADIMS - numExtraDims-1;
-=======
   int extradim = 0;
->>>>>>> 24742540
   int fileNumCapture=0;
   
   this->lock();
@@ -2084,10 +2048,7 @@
   getIntegerParam(NDFileHDF5_extraDimSizeY, &extradimsizes[0]);
   getIntegerParam(NDFileNumCapture, &fileNumCapture);
   this->unlock();
-<<<<<<< HEAD
-=======
   extradim = MAXEXTRADIMS - numExtraDims-1;
->>>>>>> 24742540
   if (numExtraDims == 0) {
     if (fileNumCapture == 0) {
       extradimsizes[2] = INFINITE_FRAMES_CAPTURE;
@@ -2159,11 +2120,7 @@
   // number of slots have to be a prime number which is between 10 and 50 times
   // larger than the numer of chunks that can fit in the file/dataset.
   nslots = num_chunks * 50;
-<<<<<<< HEAD
   while(!IsPrime(nslots))
-=======
-  while( !IsPrime( nslots) )
->>>>>>> 24742540
     nslots++;
   return nslots;
 }
@@ -2306,11 +2263,7 @@
   NDAttrSource_t ndAttrSourceType;
   int extraDims;
   int chunking = 0;
-<<<<<<< HEAD
   //int fileWriteMode = 0;
-=======
-  int fileWriteMode = 0;
->>>>>>> 24742540
   int dimAttDataset = 0;
   hid_t groupDefault = -1;
   const char *attrNames[5] = {"NDAttrName", "NDAttrDescription", "NDAttrSourceType", "NDAttrSource", NULL};
@@ -2506,15 +2459,11 @@
         flush = 1;
       }
     }
-<<<<<<< HEAD
     if (positionMode == 1){
       hdfAttrNode->writeAttributeDataset(whenToSave, offsets, ndAttr, flush);
     } else {
       hdfAttrNode->writeAttributeDataset(whenToSave, ndAttr, flush);
     }
-=======
-    hdfAttrNode->writeAttributeDataset(whenToSave, ndAttr, flush);
->>>>>>> 24742540
   }
   return status;
 }
