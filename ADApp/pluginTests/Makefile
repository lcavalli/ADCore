TOP=../..
include $(TOP)/configure/CONFIG
#----------------------------------------
#  ADD MACRO DEFINITIONS AFTER THIS LINE
#=============================

# The ADTestUtility library contain a number of helper functions to generate test
# data, asyn port names, record output NDArrays etc etc.
# This utility library can be used by external modules that provides unittests.
# It depends on asyn, and areaDetector libs - but we dont
# need to do the linking here as long as the final test executable binary links.
# The ADTestUtility does not depend on boost!
LIBRARY_IOC_WIN32 += ADTestUtility
LIBRARY_IOC_Linux += ADTestUtility
ADTestUtility_SRCS += testingutilities.cpp
ADTestUtility_SRCS += AsynPortClientContainer.cpp
ADTestUtility_SRCS += AsynException.cpp
ADTestUtility_SRCS += SimulatedDetectorWrapper.cpp
ADTestUtility_SRCS += HDF5PluginWrapper.cpp
ADTestUtility_SRCS += PosPluginWrapper.cpp
ADTestUtility_SRCS += HDF5FileReader.cpp

# Persuade travis (ubuntu 12.04) to use HDF5 API V2 (1.8 rather than default 1.6)
USR_CXXFLAGS_Linux += -DH5_NO_DEPRECATED_SYMBOLS -DH5Dopen_vers=2

# The plugin-test executable with the actual unittests depend on the boost 
# unittest framework so we can only build it if boost has been configured
ifdef BOOST
  PROD_IOC_WIN32 += plugin-test
  PROD_IOC_Linux += plugin-test
  plugin-test_SRCS += plugin-test.cpp
  plugin-test_SRCS += test_NDPluginCircularBuff.cpp
  plugin-test_SRCS += test_NDFileHDF5.cpp
<<<<<<< HEAD
  plugin-test_SRCS += test_NDFileHDF5AttributeDataset.cpp
  plugin-test_SRCS += test_NDPosPlugin.cpp

  USR_INCLUDES += $(HDF5_INCLUDE)
  USR_INCLUDES += $(SZ_INCLUDE)
  USR_INCLUDES += $(XML2_INCLUDE)

=======
>>>>>>> 817acb9b
  # Add tests for new plugins like this:
  #plugin-test_SRCS += test_<plugin name>.cpp
  
  plugin-test_LIBS += boost_unit_test_framework simDetector ADTestUtility
  boost_unit_test_framework_DIR=$(BOOST_LIB)
endif

USR_INCLUDES += $(HDF5_INCLUDE)
USR_INCLUDES += $(SZ_INCLUDE)
USR_INCLUDES += $(XML2_INCLUDE)

PROD_LIBS += NDPlugin ADBase asyn

include $(TOP)/configure/RULES<|MERGE_RESOLUTION|>--- conflicted
+++ resolved
@@ -31,16 +31,9 @@
   plugin-test_SRCS += plugin-test.cpp
   plugin-test_SRCS += test_NDPluginCircularBuff.cpp
   plugin-test_SRCS += test_NDFileHDF5.cpp
-<<<<<<< HEAD
   plugin-test_SRCS += test_NDFileHDF5AttributeDataset.cpp
   plugin-test_SRCS += test_NDPosPlugin.cpp
 
-  USR_INCLUDES += $(HDF5_INCLUDE)
-  USR_INCLUDES += $(SZ_INCLUDE)
-  USR_INCLUDES += $(XML2_INCLUDE)
-
-=======
->>>>>>> 817acb9b
   # Add tests for new plugins like this:
   #plugin-test_SRCS += test_<plugin name>.cpp
   
