--- conflicted
+++ resolved
@@ -14,11 +14,7 @@
 # The maximim image width; used for row profiles in the NDPluginStats plugin
 epicsEnvSet("XSIZE",  "2000")
 # The maximim image height; used for column profiles in the NDPluginStats plugin
-<<<<<<< HEAD
-epicsEnvSet("YSIZE",  "1024")
-=======
 epicsEnvSet("YSIZE",  "1500")
->>>>>>> 25d176f9
 # The maximum number of time series points in the NDPluginStats plugin
 epicsEnvSet("NCHANS", "2048")
 # The maximum number of frames buffered in the NDPluginCircularBuff plugin
